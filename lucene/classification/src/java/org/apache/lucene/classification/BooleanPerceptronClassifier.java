/*
 * Licensed to the Apache Software Foundation (ASF) under one or more
 * contributor license agreements.  See the NOTICE file distributed with
 * this work for additional information regarding copyright ownership.
 * The ASF licenses this file to You under the Apache License, Version 2.0
 * (the "License"); you may not use this file except in compliance with
 * the License.  You may obtain a copy of the License at
 *
 *     http://www.apache.org/licenses/LICENSE-2.0
 *
 * Unless required by applicable law or agreed to in writing, software
 * distributed under the License is distributed on an "AS IS" BASIS,
 * WITHOUT WARRANTIES OR CONDITIONS OF ANY KIND, either express or implied.
 * See the License for the specific language governing permissions and
 * limitations under the License.
 */
package org.apache.lucene.classification;

import java.io.IOException;
import java.util.List;
import java.util.Map;
import java.util.SortedMap;
<<<<<<< HEAD
import java.util.TreeMap;
=======
import java.util.concurrent.ConcurrentSkipListMap;
>>>>>>> 8339fd8c

import org.apache.lucene.analysis.Analyzer;
import org.apache.lucene.analysis.TokenStream;
import org.apache.lucene.analysis.tokenattributes.CharTermAttribute;
import org.apache.lucene.document.Document2;
import org.apache.lucene.index.IndexableField;
import org.apache.lucene.index.LeafReader;
import org.apache.lucene.index.MultiFields;
import org.apache.lucene.index.Term;
import org.apache.lucene.index.Terms;
import org.apache.lucene.index.TermsEnum;
import org.apache.lucene.search.BooleanClause;
import org.apache.lucene.search.BooleanQuery;
import org.apache.lucene.search.IndexSearcher;
import org.apache.lucene.search.Query;
import org.apache.lucene.search.ScoreDoc;
import org.apache.lucene.search.WildcardQuery;
import org.apache.lucene.util.BytesRef;
import org.apache.lucene.util.BytesRefBuilder;
import org.apache.lucene.util.IntsRefBuilder;
import org.apache.lucene.util.fst.Builder;
import org.apache.lucene.util.fst.FST;
import org.apache.lucene.util.fst.PositiveIntOutputs;
import org.apache.lucene.util.fst.Util;

/**
 * A perceptron (see <code>http://en.wikipedia.org/wiki/Perceptron</code>) based
 * <code>Boolean</code> {@link org.apache.lucene.classification.Classifier}. The
 * weights are calculated using
 * {@link org.apache.lucene.index.TermsEnum#totalTermFreq} both on a per field
 * and a per document basis and then a corresponding
 * {@link org.apache.lucene.util.fst.FST} is used for class assignment.
 *
 * @lucene.experimental
 */
public class BooleanPerceptronClassifier implements Classifier<Boolean> {

  private Double threshold;
  private final Integer batchSize;
  private Terms textTerms;
  private Analyzer analyzer;
  private String textFieldName;
  private FST<Long> fst;

  /**
   * Create a {@link BooleanPerceptronClassifier}
   *
   * @param threshold the binary threshold for perceptron output evaluation
   */
  public BooleanPerceptronClassifier(Double threshold, Integer batchSize) {
    this.threshold = threshold;
    this.batchSize = batchSize;
  }

  /**
   * Default constructor, no batch updates of FST, perceptron threshold is
   * calculated via underlying index metrics during
   * {@link #train(org.apache.lucene.index.LeafReader, String, String, org.apache.lucene.analysis.Analyzer)
   * training}
   */
  public BooleanPerceptronClassifier() {
    batchSize = 1;
  }

  /**
   * {@inheritDoc}
   */
  @Override
  public ClassificationResult<Boolean> assignClass(String text)
      throws IOException {
    if (textTerms == null) {
      throw new IOException("You must first call Classifier#train");
    }
    Long output = 0l;
    try (TokenStream tokenStream = analyzer.tokenStream(textFieldName, text)) {
      CharTermAttribute charTermAttribute = tokenStream
          .addAttribute(CharTermAttribute.class);
      tokenStream.reset();
      while (tokenStream.incrementToken()) {
        String s = charTermAttribute.toString();
        Long d = Util.get(fst, new BytesRef(s));
        if (d != null) {
          output += d;
        }
      }
      tokenStream.end();
    }

    double score = 1 - Math.exp(-1 * Math.abs(threshold - output.doubleValue()) / threshold);
    return new ClassificationResult<>(output >= threshold, score);
  }

  /**
   * {@inheritDoc}
   */
  @Override
  public void train(LeafReader leafReader, String textFieldName,
                    String classFieldName, Analyzer analyzer) throws IOException {
    train(leafReader, textFieldName, classFieldName, analyzer, null);
  }

  /**
   * {@inheritDoc}
   */
  @Override
  public void train(LeafReader leafReader, String textFieldName,
                    String classFieldName, Analyzer analyzer, Query query) throws IOException {
    this.textTerms = MultiFields.getTerms(leafReader, textFieldName);

    if (textTerms == null) {
      throw new IOException("term vectors need to be available for field " + textFieldName);
    }

    this.analyzer = analyzer;
    this.textFieldName = textFieldName;

    if (threshold == null || threshold == 0d) {
      // automatic assign a threshold
      long sumDocFreq = leafReader.getSumDocFreq(textFieldName);
      if (sumDocFreq != -1) {
        this.threshold = (double) sumDocFreq / 2d;
      } else {
        throw new IOException(
            "threshold cannot be assigned since term vectors for field "
                + textFieldName + " do not exist");
      }
    }

    // TODO : remove this map as soon as we have a writable FST
    SortedMap<String, Double> weights = new ConcurrentSkipListMap<>();

    TermsEnum reuse = textTerms.iterator(null);
    BytesRef textTerm;
    while ((textTerm = reuse.next()) != null) {
      weights.put(textTerm.utf8ToString(), (double) reuse.totalTermFreq());
    }
    updateFST(weights);

    IndexSearcher indexSearcher = new IndexSearcher(leafReader);

    int batchCount = 0;

    BooleanQuery q = new BooleanQuery();
    q.add(new BooleanClause(new WildcardQuery(new Term(classFieldName, "*")), BooleanClause.Occur.MUST));
    if (query != null) {
      q.add(new BooleanClause(query, BooleanClause.Occur.MUST));
    }
    // run the search and use stored field values
    for (ScoreDoc scoreDoc : indexSearcher.search(q,
        Integer.MAX_VALUE).scoreDocs) {
      Document2 doc = indexSearcher.doc(scoreDoc.doc);

      // assign class to the doc
      ClassificationResult<Boolean> classificationResult = assignClass(doc
          .getField(textFieldName).stringValue());
      Boolean assignedClass = classificationResult.getAssignedClass();

      // get the expected result
<<<<<<< HEAD
      IndexableField field = doc.getField(classFieldName);
      
=======
      StorableField field = doc.getField(classFieldName);

>>>>>>> 8339fd8c
      Boolean correctClass = Boolean.valueOf(field.stringValue());
      long modifier = correctClass.compareTo(assignedClass);
      if (modifier != 0) {
        reuse = updateWeights(leafReader, reuse, scoreDoc.doc, assignedClass,
            weights, modifier, batchCount % batchSize == 0);
      }
      batchCount++;
    }
    weights.clear(); // free memory while waiting for GC
  }

  @Override
  public void train(LeafReader leafReader, String[] textFieldNames, String classFieldName, Analyzer analyzer, Query query) throws IOException {
    throw new IOException("training with multiple fields not supported by boolean perceptron classifier");
  }

  private TermsEnum updateWeights(LeafReader leafReader, TermsEnum reuse,
                                  int docId, Boolean assignedClass, SortedMap<String, Double> weights,
                                  double modifier, boolean updateFST) throws IOException {
    TermsEnum cte = textTerms.iterator(reuse);

    // get the doc term vectors
    Terms terms = leafReader.getTermVector(docId, textFieldName);

    if (terms == null) {
      throw new IOException("term vectors must be stored for field "
          + textFieldName);
    }

    TermsEnum termsEnum = terms.iterator(null);

    BytesRef term;

    while ((term = termsEnum.next()) != null) {
      cte.seekExact(term);
      if (assignedClass != null) {
        long termFreqLocal = termsEnum.totalTermFreq();
        // update weights
        Long previousValue = Util.get(fst, term);
        String termString = term.utf8ToString();
        weights.put(termString, previousValue + modifier * termFreqLocal);
      }
    }
    if (updateFST) {
      updateFST(weights);
    }
    reuse = cte;
    return reuse;
  }

  private void updateFST(SortedMap<String, Double> weights) throws IOException {
    PositiveIntOutputs outputs = PositiveIntOutputs.getSingleton();
    Builder<Long> fstBuilder = new Builder<>(FST.INPUT_TYPE.BYTE1, outputs);
    BytesRefBuilder scratchBytes = new BytesRefBuilder();
    IntsRefBuilder scratchInts = new IntsRefBuilder();
    for (Map.Entry<String, Double> entry : weights.entrySet()) {
      scratchBytes.copyChars(entry.getKey());
      fstBuilder.add(Util.toIntsRef(scratchBytes.get(), scratchInts), entry
          .getValue().longValue());
    }
    fst = fstBuilder.finish();
  }

  /**
   * {@inheritDoc}
   */
  @Override
  public List<ClassificationResult<BytesRef>> getClasses(String text)
      throws IOException {
    return null;
  }

  /**
   * {@inheritDoc}
   */
  @Override
  public List<ClassificationResult<BytesRef>> getClasses(String text, int max)
      throws IOException {
    return null;
  }

}<|MERGE_RESOLUTION|>--- conflicted
+++ resolved
@@ -20,11 +20,7 @@
 import java.util.List;
 import java.util.Map;
 import java.util.SortedMap;
-<<<<<<< HEAD
-import java.util.TreeMap;
-=======
 import java.util.concurrent.ConcurrentSkipListMap;
->>>>>>> 8339fd8c
 
 import org.apache.lucene.analysis.Analyzer;
 import org.apache.lucene.analysis.TokenStream;
@@ -183,13 +179,8 @@
       Boolean assignedClass = classificationResult.getAssignedClass();
 
       // get the expected result
-<<<<<<< HEAD
       IndexableField field = doc.getField(classFieldName);
-      
-=======
-      StorableField field = doc.getField(classFieldName);
-
->>>>>>> 8339fd8c
+
       Boolean correctClass = Boolean.valueOf(field.stringValue());
       long modifier = correctClass.compareTo(assignedClass);
       if (modifier != 0) {
