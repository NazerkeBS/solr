package org.apache.lucene.codecs.lucene40;

/*
 * Licensed to the Apache Software Foundation (ASF) under one or more
 * contributor license agreements.  See the NOTICE file distributed with
 * this work for additional information regarding copyright ownership.
 * The ASF licenses this file to You under the Apache License, Version 2.0
 * (the "License"); you may not use this file except in compliance with
 * the License.  You may obtain a copy of the License at
 *
 *     http://www.apache.org/licenses/LICENSE-2.0
 *
 * Unless required by applicable law or agreed to in writing, software
 * distributed under the License is distributed on an "AS IS" BASIS,
 * WITHOUT WARRANTIES OR CONDITIONS OF ANY KIND, either express or implied.
 * See the License for the specific language governing permissions and
 * limitations under the License.
 */

import java.io.IOException;
import java.util.HashMap;
import java.util.HashSet;
import java.util.TreeSet;

import org.apache.lucene.codecs.CodecUtil;
import org.apache.lucene.codecs.DocValuesConsumer;
import org.apache.lucene.codecs.MissingOrdRemapper;
import org.apache.lucene.codecs.lucene40.Lucene40FieldInfosReader.LegacyDocValuesType;
import org.apache.lucene.index.BinaryDocValues;
import org.apache.lucene.index.FieldInfo;
import org.apache.lucene.index.IndexFileNames;
import org.apache.lucene.index.SegmentWriteState;
import org.apache.lucene.store.CompoundFileDirectory;
import org.apache.lucene.store.Directory;
import org.apache.lucene.store.IndexOutput;
import org.apache.lucene.util.BytesRef;
import org.apache.lucene.util.IOUtils;
import org.apache.lucene.util.packed.PackedInts;

class Lucene40DocValuesWriter extends DocValuesConsumer {
  private final Directory dir;
  private final SegmentWriteState state;
  private final String legacyKey;
  private final static String segmentSuffix = "dv";

  // note: intentionally ignores seg suffix
  Lucene40DocValuesWriter(SegmentWriteState state, String filename, String legacyKey) throws IOException {
    this.state = state;
    this.legacyKey = legacyKey;
    this.dir = new CompoundFileDirectory(state.directory, filename, state.context, true);
  }
  
  @Override
  public void addNumericField(FieldInfo field, Iterable<Number> values) throws IOException {
    // examine the values to determine best type to use
    long minValue = Long.MAX_VALUE;
    long maxValue = Long.MIN_VALUE;
    for (Number n : values) {
      long v = n == null ? 0 : n.longValue();
      minValue = Math.min(minValue, v);
      maxValue = Math.max(maxValue, v);
    }
    
    String fileName = IndexFileNames.segmentFileName(state.segmentInfo.name + "_" + Integer.toString(field.number), segmentSuffix, "dat");
    IndexOutput data = dir.createOutput(fileName, state.context);
    boolean success = false;
    try {
      if (minValue >= Byte.MIN_VALUE && maxValue <= Byte.MAX_VALUE && PackedInts.bitsRequired(maxValue-minValue) > 4) {
        // fits in a byte[], would be more than 4bpv, just write byte[]
        addBytesField(field, data, values);
      } else if (minValue >= Short.MIN_VALUE && maxValue <= Short.MAX_VALUE && PackedInts.bitsRequired(maxValue-minValue) > 8) {
        // fits in a short[], would be more than 8bpv, just write short[]
        addShortsField(field, data, values);
      } else if (minValue >= Integer.MIN_VALUE && maxValue <= Integer.MAX_VALUE && PackedInts.bitsRequired(maxValue-minValue) > 16) {
        // fits in a int[], would be more than 16bpv, just write int[]
        addIntsField(field, data, values);
      } else {
        addVarIntsField(field, data, values, minValue, maxValue);
      }
      success = true;
    } finally {
      if (success) {
        IOUtils.close(data);
      } else {
        IOUtils.closeWhileHandlingException(data);
      }
    }
  }

  private void addBytesField(FieldInfo field, IndexOutput output, Iterable<Number> values) throws IOException {
    field.putAttribute(legacyKey, LegacyDocValuesType.FIXED_INTS_8.name());
    CodecUtil.writeHeader(output, 
                          Lucene40DocValuesFormat.INTS_CODEC_NAME, 
                          Lucene40DocValuesFormat.INTS_VERSION_CURRENT);
    output.writeInt(1); // size
    for (Number n : values) {
      output.writeByte(n == null ? 0 : n.byteValue());
    }
  }
  
  private void addShortsField(FieldInfo field, IndexOutput output, Iterable<Number> values) throws IOException {
    field.putAttribute(legacyKey, LegacyDocValuesType.FIXED_INTS_16.name());
    CodecUtil.writeHeader(output, 
                          Lucene40DocValuesFormat.INTS_CODEC_NAME, 
                          Lucene40DocValuesFormat.INTS_VERSION_CURRENT);
    output.writeInt(2); // size
    for (Number n : values) {
      output.writeShort(n == null ? 0 : n.shortValue());
    }
  }
  
  private void addIntsField(FieldInfo field, IndexOutput output, Iterable<Number> values) throws IOException {
    field.putAttribute(legacyKey, LegacyDocValuesType.FIXED_INTS_32.name());
    CodecUtil.writeHeader(output, 
                          Lucene40DocValuesFormat.INTS_CODEC_NAME, 
                          Lucene40DocValuesFormat.INTS_VERSION_CURRENT);
    output.writeInt(4); // size
    for (Number n : values) {
      output.writeInt(n == null ? 0 : n.intValue());
    }
  }
  
  private void addVarIntsField(FieldInfo field, IndexOutput output, Iterable<Number> values, long minValue, long maxValue) throws IOException {
    field.putAttribute(legacyKey, LegacyDocValuesType.VAR_INTS.name());
    
    CodecUtil.writeHeader(output, 
                          Lucene40DocValuesFormat.VAR_INTS_CODEC_NAME, 
                          Lucene40DocValuesFormat.VAR_INTS_VERSION_CURRENT);
    
    final long delta = maxValue - minValue;
    
    if (delta < 0) {
      // writes longs
      output.writeByte(Lucene40DocValuesFormat.VAR_INTS_FIXED_64);
      for (Number n : values) {
        output.writeLong(n == null ? 0 : n.longValue());
      }
    } else {
      // writes packed ints
      output.writeByte(Lucene40DocValuesFormat.VAR_INTS_PACKED);
      output.writeLong(minValue);
      output.writeLong(0 - minValue); // default value (representation of 0)
      PackedInts.Writer writer = PackedInts.getWriter(output, 
                                                      state.segmentInfo.getDocCount(),
                                                      PackedInts.bitsRequired(delta), 
                                                      PackedInts.DEFAULT);
      for (Number n : values) {
        long v = n == null ? 0 : n.longValue();
        writer.add(v - minValue);
      }
      writer.finish();
    }
  }

  @Override
  public void addBinaryField(FieldInfo field, Iterable<BytesRef> values) throws IOException {
    // examine the values to determine best type to use
    HashSet<BytesRef> uniqueValues = new HashSet<BytesRef>();
    int minLength = Integer.MAX_VALUE;
    int maxLength = Integer.MIN_VALUE;
    for (BytesRef b : values) {
<<<<<<< HEAD
      if (b == null) {
        b = new BytesRef(); // 4.0 doesnt distinguish
=======
      if (b.length > Lucene40DocValuesFormat.MAX_BINARY_FIELD_LENGTH) {
        throw new IllegalArgumentException("DocValuesField \"" + field.name + "\" is too large, must be <= " + Lucene40DocValuesFormat.MAX_BINARY_FIELD_LENGTH);
>>>>>>> f7d2ac0b
      }
      minLength = Math.min(minLength, b.length);
      maxLength = Math.max(maxLength, b.length);
      if (uniqueValues != null) {
        if (uniqueValues.add(BytesRef.deepCopyOf(b))) {
          if (uniqueValues.size() > 256) {
            uniqueValues = null;
          }
        }
      }
    }
    
    int maxDoc = state.segmentInfo.getDocCount();
    final boolean fixed = minLength == maxLength;
    final boolean dedup = uniqueValues != null && uniqueValues.size() * 2 < maxDoc;
    
    if (dedup) {
      // we will deduplicate and deref values
      boolean success = false;
      IndexOutput data = null;
      IndexOutput index = null;
      String dataName = IndexFileNames.segmentFileName(state.segmentInfo.name + "_" + Integer.toString(field.number), segmentSuffix, "dat");
      String indexName = IndexFileNames.segmentFileName(state.segmentInfo.name + "_" + Integer.toString(field.number), segmentSuffix, "idx");
      try {
        data = dir.createOutput(dataName, state.context);
        index = dir.createOutput(indexName, state.context);
        if (fixed) {
          addFixedDerefBytesField(field, data, index, values, minLength);
        } else {
          addVarDerefBytesField(field, data, index, values);
        }
        success = true;
      } finally {
        if (success) {
          IOUtils.close(data, index);
        } else {
          IOUtils.closeWhileHandlingException(data, index);
        }
      }
    } else {
      // we dont deduplicate, just write values straight
      if (fixed) {
        // fixed byte[]
        String fileName = IndexFileNames.segmentFileName(state.segmentInfo.name + "_" + Integer.toString(field.number), segmentSuffix, "dat");
        IndexOutput data = dir.createOutput(fileName, state.context);
        boolean success = false;
        try {
          addFixedStraightBytesField(field, data, values, minLength);
          success = true;
        } finally {
          if (success) {
            IOUtils.close(data);
          } else {
            IOUtils.closeWhileHandlingException(data);
          }
        }
      } else {
        // variable byte[]
        boolean success = false;
        IndexOutput data = null;
        IndexOutput index = null;
        String dataName = IndexFileNames.segmentFileName(state.segmentInfo.name + "_" + Integer.toString(field.number), segmentSuffix, "dat");
        String indexName = IndexFileNames.segmentFileName(state.segmentInfo.name + "_" + Integer.toString(field.number), segmentSuffix, "idx");
        try {
          data = dir.createOutput(dataName, state.context);
          index = dir.createOutput(indexName, state.context);
          addVarStraightBytesField(field, data, index, values);
          success = true;
        } finally {
          if (success) {
            IOUtils.close(data, index);
          } else {
            IOUtils.closeWhileHandlingException(data, index);
          }
        }
      }
    }
  }
  
  private void addFixedStraightBytesField(FieldInfo field, IndexOutput output, Iterable<BytesRef> values, int length) throws IOException {
    field.putAttribute(legacyKey, LegacyDocValuesType.BYTES_FIXED_STRAIGHT.name());

    CodecUtil.writeHeader(output, 
                          Lucene40DocValuesFormat.BYTES_FIXED_STRAIGHT_CODEC_NAME,
                          Lucene40DocValuesFormat.BYTES_FIXED_STRAIGHT_VERSION_CURRENT);
    
    output.writeInt(length);
    for (BytesRef v : values) {
      if (v != null) {
        output.writeBytes(v.bytes, v.offset, v.length);
      }
    }
  }
  
  // NOTE: 4.0 file format docs are crazy/wrong here...
  private void addVarStraightBytesField(FieldInfo field, IndexOutput data, IndexOutput index, Iterable<BytesRef> values) throws IOException {
    field.putAttribute(legacyKey, LegacyDocValuesType.BYTES_VAR_STRAIGHT.name());
    
    CodecUtil.writeHeader(data, 
                          Lucene40DocValuesFormat.BYTES_VAR_STRAIGHT_CODEC_NAME_DAT,
                          Lucene40DocValuesFormat.BYTES_VAR_STRAIGHT_VERSION_CURRENT);
    
    CodecUtil.writeHeader(index, 
                          Lucene40DocValuesFormat.BYTES_VAR_STRAIGHT_CODEC_NAME_IDX,
                          Lucene40DocValuesFormat.BYTES_VAR_STRAIGHT_VERSION_CURRENT);
    
    /* values */
    
    final long startPos = data.getFilePointer();
    
    for (BytesRef v : values) {
      if (v != null) {
        data.writeBytes(v.bytes, v.offset, v.length);
      }
    }
    
    /* addresses */
    
    final long maxAddress = data.getFilePointer() - startPos;
    index.writeVLong(maxAddress);
    
    final int maxDoc = state.segmentInfo.getDocCount();
    assert maxDoc != Integer.MAX_VALUE; // unsupported by the 4.0 impl
    
    final PackedInts.Writer w = PackedInts.getWriter(index, maxDoc+1, PackedInts.bitsRequired(maxAddress), PackedInts.DEFAULT);
    long currentPosition = 0;
    for (BytesRef v : values) {
      w.add(currentPosition);
      if (v != null) {
        currentPosition += v.length;
      }
    }
    // write sentinel
    assert currentPosition == maxAddress;
    w.add(currentPosition);
    w.finish();
  }
  
  private void addFixedDerefBytesField(FieldInfo field, IndexOutput data, IndexOutput index, Iterable<BytesRef> values, int length) throws IOException {
    field.putAttribute(legacyKey, LegacyDocValuesType.BYTES_FIXED_DEREF.name());

    CodecUtil.writeHeader(data, 
                          Lucene40DocValuesFormat.BYTES_FIXED_DEREF_CODEC_NAME_DAT,
                          Lucene40DocValuesFormat.BYTES_FIXED_DEREF_VERSION_CURRENT);
    
    CodecUtil.writeHeader(index, 
                          Lucene40DocValuesFormat.BYTES_FIXED_DEREF_CODEC_NAME_IDX,
                          Lucene40DocValuesFormat.BYTES_FIXED_DEREF_VERSION_CURRENT);
    
    // deduplicate
    TreeSet<BytesRef> dictionary = new TreeSet<BytesRef>();
    for (BytesRef v : values) {
      dictionary.add(v == null ? new BytesRef() : BytesRef.deepCopyOf(v));
    }
    
    /* values */
    data.writeInt(length);
    for (BytesRef v : dictionary) {
      data.writeBytes(v.bytes, v.offset, v.length);
    }
    
    /* ordinals */
    int valueCount = dictionary.size();
    assert valueCount > 0;
    index.writeInt(valueCount);
    final int maxDoc = state.segmentInfo.getDocCount();
    final PackedInts.Writer w = PackedInts.getWriter(index, maxDoc, PackedInts.bitsRequired(valueCount-1), PackedInts.DEFAULT);

    for (BytesRef v : values) {
      if (v == null) {
        v = new BytesRef();
      }
      int ord = dictionary.headSet(v).size();
      w.add(ord);
    }
    w.finish();
  }
  
  private void addVarDerefBytesField(FieldInfo field, IndexOutput data, IndexOutput index, Iterable<BytesRef> values) throws IOException {
    field.putAttribute(legacyKey, LegacyDocValuesType.BYTES_VAR_DEREF.name());

    CodecUtil.writeHeader(data, 
                          Lucene40DocValuesFormat.BYTES_VAR_DEREF_CODEC_NAME_DAT,
                          Lucene40DocValuesFormat.BYTES_VAR_DEREF_VERSION_CURRENT);
    
    CodecUtil.writeHeader(index, 
                          Lucene40DocValuesFormat.BYTES_VAR_DEREF_CODEC_NAME_IDX,
                          Lucene40DocValuesFormat.BYTES_VAR_DEREF_VERSION_CURRENT);
    
    // deduplicate
    TreeSet<BytesRef> dictionary = new TreeSet<BytesRef>();
    for (BytesRef v : values) {
      dictionary.add(v == null ? new BytesRef() : BytesRef.deepCopyOf(v));
    }
    
    /* values */
    long startPosition = data.getFilePointer();
    long currentAddress = 0;
    HashMap<BytesRef,Long> valueToAddress = new HashMap<BytesRef,Long>();
    for (BytesRef v : dictionary) {
      currentAddress = data.getFilePointer() - startPosition;
      valueToAddress.put(v, currentAddress);
      writeVShort(data, v.length);
      data.writeBytes(v.bytes, v.offset, v.length);
    }
    
    /* ordinals */
    long totalBytes = data.getFilePointer() - startPosition;
    index.writeLong(totalBytes);
    final int maxDoc = state.segmentInfo.getDocCount();
    final PackedInts.Writer w = PackedInts.getWriter(index, maxDoc, PackedInts.bitsRequired(currentAddress), PackedInts.DEFAULT);

    for (BytesRef v : values) {
      w.add(valueToAddress.get(v == null ? new BytesRef() : v));
    }
    w.finish();
  }
  
  // the little vint encoding used for var-deref
  private static void writeVShort(IndexOutput o, int i) throws IOException {
    assert i >= 0 && i <= Short.MAX_VALUE;
    if (i < 128) {
      o.writeByte((byte)i);
    } else {
      o.writeByte((byte) (0x80 | (i >> 8)));
      o.writeByte((byte) (i & 0xff));
    }
  }

  @Override
  public void addSortedField(FieldInfo field, Iterable<BytesRef> values, Iterable<Number> docToOrd) throws IOException {
    // examine the values to determine best type to use
    int minLength = Integer.MAX_VALUE;
    int maxLength = Integer.MIN_VALUE;
    for (BytesRef b : values) {
      minLength = Math.min(minLength, b.length);
      maxLength = Math.max(maxLength, b.length);
    }
    
    // but dont use fixed if there are missing values (we are simulating how lucene40 wrote dv...)
    boolean anyMissing = false;
    for (Number n : docToOrd) {
      if (n.longValue() == -1) {
        anyMissing = true;
        break;
      }
    }
    
    boolean success = false;
    IndexOutput data = null;
    IndexOutput index = null;
    String dataName = IndexFileNames.segmentFileName(state.segmentInfo.name + "_" + Integer.toString(field.number), segmentSuffix, "dat");
    String indexName = IndexFileNames.segmentFileName(state.segmentInfo.name + "_" + Integer.toString(field.number), segmentSuffix, "idx");
    
    try {
      data = dir.createOutput(dataName, state.context);
      index = dir.createOutput(indexName, state.context);
      if (minLength == maxLength && !anyMissing) {
        // fixed byte[]
        addFixedSortedBytesField(field, data, index, values, docToOrd, minLength);
      } else {
        // var byte[]
        // three cases for simulating the old writer:
        // 1. no missing
        // 2. missing (and empty string in use): remap ord=-1 -> ord=0
        // 3. missing (and empty string not in use): remap all ords +1, insert empty string into values
        if (!anyMissing) {
          addVarSortedBytesField(field, data, index, values, docToOrd);
        } else if (minLength == 0) {
          addVarSortedBytesField(field, data, index, values, MissingOrdRemapper.mapMissingToOrd0(docToOrd));
        } else {
          addVarSortedBytesField(field, data, index, MissingOrdRemapper.insertEmptyValue(values), MissingOrdRemapper.mapAllOrds(docToOrd));
        }
      }
      success = true;
    } finally {
      if (success) {
        IOUtils.close(data, index);
      } else {
        IOUtils.closeWhileHandlingException(data, index);
      }
    }
  }
  
  private void addFixedSortedBytesField(FieldInfo field, IndexOutput data, IndexOutput index, Iterable<BytesRef> values, Iterable<Number> docToOrd, int length) throws IOException {
    field.putAttribute(legacyKey, LegacyDocValuesType.BYTES_FIXED_SORTED.name());

    CodecUtil.writeHeader(data, 
                          Lucene40DocValuesFormat.BYTES_FIXED_SORTED_CODEC_NAME_DAT,
                          Lucene40DocValuesFormat.BYTES_FIXED_SORTED_VERSION_CURRENT);
    
    CodecUtil.writeHeader(index, 
                          Lucene40DocValuesFormat.BYTES_FIXED_SORTED_CODEC_NAME_IDX,
                          Lucene40DocValuesFormat.BYTES_FIXED_SORTED_VERSION_CURRENT);
    
    /* values */
    
    data.writeInt(length);
    int valueCount = 0;
    for (BytesRef v : values) {
      data.writeBytes(v.bytes, v.offset, v.length);
      valueCount++;
    }
    
    /* ordinals */
    
    index.writeInt(valueCount);
    int maxDoc = state.segmentInfo.getDocCount();
    assert valueCount > 0;
    final PackedInts.Writer w = PackedInts.getWriter(index, maxDoc, PackedInts.bitsRequired(valueCount-1), PackedInts.DEFAULT);
    for (Number n : docToOrd) {
      w.add(n.longValue());
    }
    w.finish();
  }
  
  private void addVarSortedBytesField(FieldInfo field, IndexOutput data, IndexOutput index, Iterable<BytesRef> values, Iterable<Number> docToOrd) throws IOException {
    field.putAttribute(legacyKey, LegacyDocValuesType.BYTES_VAR_SORTED.name());
    
    CodecUtil.writeHeader(data, 
                          Lucene40DocValuesFormat.BYTES_VAR_SORTED_CODEC_NAME_DAT,
                          Lucene40DocValuesFormat.BYTES_VAR_SORTED_VERSION_CURRENT);

    CodecUtil.writeHeader(index, 
                          Lucene40DocValuesFormat.BYTES_VAR_SORTED_CODEC_NAME_IDX,
                          Lucene40DocValuesFormat.BYTES_VAR_SORTED_VERSION_CURRENT);

    /* values */
    
    final long startPos = data.getFilePointer();
    
    int valueCount = 0;
    for (BytesRef v : values) {
      data.writeBytes(v.bytes, v.offset, v.length);
      valueCount++;
    }
    
    /* addresses */
    
    final long maxAddress = data.getFilePointer() - startPos;
    index.writeLong(maxAddress);
    
    assert valueCount != Integer.MAX_VALUE; // unsupported by the 4.0 impl
    
    final PackedInts.Writer w = PackedInts.getWriter(index, valueCount+1, PackedInts.bitsRequired(maxAddress), PackedInts.DEFAULT);
    long currentPosition = 0;
    for (BytesRef v : values) {
      w.add(currentPosition);
      currentPosition += v.length;
    }
    // write sentinel
    assert currentPosition == maxAddress;
    w.add(currentPosition);
    w.finish();
    
    /* ordinals */
    
    final int maxDoc = state.segmentInfo.getDocCount();
    assert valueCount > 0;
    final PackedInts.Writer ords = PackedInts.getWriter(index, maxDoc, PackedInts.bitsRequired(valueCount-1), PackedInts.DEFAULT);
    for (Number n : docToOrd) {
      ords.add(n.longValue());
    }
    ords.finish();
  }
  
  @Override
  public void addSortedSetField(FieldInfo field, Iterable<BytesRef> values, Iterable<Number> docToOrdCount, Iterable<Number> ords) throws IOException {
    throw new UnsupportedOperationException("Lucene 4.0 does not support SortedSet docvalues");
  }

  @Override
  public void close() throws IOException {
    dir.close();
  }
}<|MERGE_RESOLUTION|>--- conflicted
+++ resolved
@@ -159,13 +159,11 @@
     int minLength = Integer.MAX_VALUE;
     int maxLength = Integer.MIN_VALUE;
     for (BytesRef b : values) {
-<<<<<<< HEAD
       if (b == null) {
         b = new BytesRef(); // 4.0 doesnt distinguish
-=======
+      }
       if (b.length > Lucene40DocValuesFormat.MAX_BINARY_FIELD_LENGTH) {
         throw new IllegalArgumentException("DocValuesField \"" + field.name + "\" is too large, must be <= " + Lucene40DocValuesFormat.MAX_BINARY_FIELD_LENGTH);
->>>>>>> f7d2ac0b
       }
       minLength = Math.min(minLength, b.length);
       maxLength = Math.max(maxLength, b.length);
