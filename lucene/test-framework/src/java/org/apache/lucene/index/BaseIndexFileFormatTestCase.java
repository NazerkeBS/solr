--- conflicted
+++ resolved
@@ -355,11 +355,7 @@
     FieldInfo field = new FieldInfo(proto.name, proto.number, proto.hasVectors(), proto.omitsNorms(), proto.hasPayloads(), 
                                     proto.getIndexOptions(), proto.getDocValuesType(), proto.getDocValuesGen(), new HashMap<>(),
                                     proto.getPointDimensionCount(), proto.getPointIndexDimensionCount(), proto.getPointNumBytes(),
-<<<<<<< HEAD
-                                    proto.getVectorDimension(), proto.getVectorScoreFunction(), proto.isSoftDeletesField());
-=======
                                     proto.getVectorDimension(), proto.getVectorSearchStrategy(), proto.isSoftDeletesField());
->>>>>>> 4bf25415
 
     FieldInfos fieldInfos = new FieldInfos(new FieldInfo[] { field } );
 
