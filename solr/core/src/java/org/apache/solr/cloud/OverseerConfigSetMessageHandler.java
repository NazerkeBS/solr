/*
 * Licensed to the Apache Software Foundation (ASF) under one or more
 * contributor license agreements.  See the NOTICE file distributed with
 * this work for additional information regarding copyright ownership.
 * The ASF licenses this file to You under the Apache License, Version 2.0
 * (the "License"); you may not use this file except in compliance with
 * the License.  You may obtain a copy of the License at
 *
 *     http://www.apache.org/licenses/LICENSE-2.0
 *
 * Unless required by applicable law or agreed to in writing, software
 * distributed under the License is distributed on an "AS IS" BASIS,
 * WITHOUT WARRANTIES OR CONDITIONS OF ANY KIND, either express or implied.
 * See the License for the specific language governing permissions and
 * limitations under the License.
 */
package org.apache.solr.cloud;

import java.lang.invoke.MethodHandles;
import java.util.HashSet;
import java.util.Set;

import org.apache.solr.common.SolrException;
import org.apache.solr.common.SolrException.ErrorCode;
import org.apache.solr.common.cloud.ZkNodeProps;
import org.apache.solr.common.cloud.ZkStateReader;
import org.apache.solr.common.params.ConfigSetParams;
import org.apache.solr.common.util.NamedList;
import org.apache.solr.common.util.SimpleOrderedMap;
import org.apache.solr.core.CoreContainer;
import org.slf4j.Logger;
import org.slf4j.LoggerFactory;

import static org.apache.solr.common.params.CommonParams.NAME;

/**
 * A {@link OverseerMessageHandler} that handles ConfigSets API related
 * overseer messages.
 */
public class OverseerConfigSetMessageHandler implements OverseerMessageHandler {

  /**
   * Prefix to specify an action should be handled by this handler.
   */
  public static final String CONFIGSETS_ACTION_PREFIX = "configsets:";

  private ZkStateReader zkStateReader;

  private CoreContainer coreContainer;

  // we essentially implement a read/write lock for the ConfigSet exclusivity as follows:
  // WRITE: CREATE/DELETE on the ConfigSet under operation
  // READ: for the Base ConfigSet being copied in CREATE.
  // in this way, we prevent a Base ConfigSet from being deleted while it is being copied
  // but don't prevent different ConfigSets from being created with the same Base ConfigSet
  // at the same time.
  @SuppressWarnings({"rawtypes"})
  final private Set configSetWriteWip;
  @SuppressWarnings({"rawtypes"})
  final private Set configSetReadWip;

  private static final Logger log = LoggerFactory.getLogger(MethodHandles.lookup().lookupClass());

  public OverseerConfigSetMessageHandler(ZkStateReader zkStateReader, CoreContainer coreContainer) {
    this.zkStateReader = zkStateReader;
    this.coreContainer = coreContainer;
    this.configSetWriteWip = new HashSet<>();
    this.configSetReadWip = new HashSet<>();
  }

  @Override
  @SuppressWarnings({"unchecked"})
  public OverseerSolrResponse processMessage(ZkNodeProps message, String operation) {
    @SuppressWarnings({"rawtypes"})
    NamedList results = new NamedList();
    try {
      if (!operation.startsWith(CONFIGSETS_ACTION_PREFIX)) {
        throw new SolrException(ErrorCode.BAD_REQUEST,
            "Operation does not contain proper prefix: " + operation
                + " expected: " + CONFIGSETS_ACTION_PREFIX);
      }
      operation = operation.substring(CONFIGSETS_ACTION_PREFIX.length());
      log.info("OverseerConfigSetMessageHandler.processMessage : {}, {}", operation, message);

      ConfigSetParams.ConfigSetAction action = ConfigSetParams.ConfigSetAction.get(operation);
      if (action == null) {
        throw new SolrException(ErrorCode.BAD_REQUEST, "Unknown operation:" + operation);
      }
      switch (action) {
        case CREATE:
          ConfigSetCmds.createConfigSet(message, coreContainer);
          break;
        case DELETE:
          ConfigSetCmds.deleteConfigSet(message, coreContainer);
          break;
        default:
          throw new SolrException(ErrorCode.BAD_REQUEST, "Unknown operation:"
              + operation);
      }
    } catch (Exception e) {
      String configSetName = message.getStr(NAME);

      if (configSetName == null) {
        SolrException.log(log, "Operation " + operation + " failed", e);
      } else {
        SolrException.log(log, "ConfigSet: " + configSetName + " operation: " + operation
            + " failed", e);
      }

      results.add("Operation " + operation + " caused exception:", e);
      @SuppressWarnings({"rawtypes"})
      SimpleOrderedMap nl = new SimpleOrderedMap();
      nl.add("msg", e.getMessage());
      nl.add("rspCode", e instanceof SolrException ? ((SolrException) e).code() : -1);
      results.add("exception", nl);
    }
    return new OverseerSolrResponse(results);
  }

  @Override
  public String getName() {
    return "Overseer ConfigSet Message Handler";
  }

  @Override
  public String getTimerName(String operation) {
    return "configset_" + operation;
  }

  @Override
  public Lock lockTask(ZkNodeProps message, long ignored) {
    String configSetName = getTaskKey(message);
    if (canExecute(configSetName, message)) {
      markExclusiveTask(configSetName, message);
      return () -> unmarkExclusiveTask(configSetName, message);
    }
    return null;
  }

  @Override
  public String getTaskKey(ZkNodeProps message) {
    return message.getStr(NAME);
  }


  private void markExclusiveTask(String configSetName, ZkNodeProps message) {
    String baseConfigSet = getBaseConfigSetIfCreate(message);
    markExclusive(configSetName, baseConfigSet);
  }

  @SuppressWarnings({"unchecked"})
  private void markExclusive(String configSetName, String baseConfigSetName) {
    synchronized (configSetWriteWip) {
      configSetWriteWip.add(configSetName);
      if (baseConfigSetName != null) configSetReadWip.add(baseConfigSetName);
    }
  }

  private void unmarkExclusiveTask(String configSetName, ZkNodeProps message) {
    String baseConfigSet = getBaseConfigSetIfCreate(message);
    unmarkExclusiveConfigSet(configSetName, baseConfigSet);
  }

  private void unmarkExclusiveConfigSet(String configSetName, String baseConfigSetName) {
    synchronized (configSetWriteWip) {
      configSetWriteWip.remove(configSetName);
      if (baseConfigSetName != null) configSetReadWip.remove(baseConfigSetName);
    }
  }


  private boolean canExecute(String configSetName, ZkNodeProps message) {
    String baseConfigSetName = getBaseConfigSetIfCreate(message);

    synchronized (configSetWriteWip) {
      // need to acquire:
      // 1) write lock on ConfigSet
      // 2) read lock on Base ConfigSet
      if (configSetWriteWip.contains(configSetName) || configSetReadWip.contains(configSetName)) {
        return false;
      }
      if (baseConfigSetName != null && configSetWriteWip.contains(baseConfigSetName)) {
        return false;
      }
    }

    return true;
  }


  private String getBaseConfigSetIfCreate(ZkNodeProps message) {
    String operation = message.getStr(Overseer.QUEUE_OPERATION).substring(CONFIGSETS_ACTION_PREFIX.length());
    ConfigSetParams.ConfigSetAction action = ConfigSetParams.ConfigSetAction.get(operation);
    return ConfigSetCmds.getBaseConfigSetName(action, message.getStr(ConfigSetCmds.BASE_CONFIGSET));
  }




<<<<<<< HEAD
    for (Map.Entry<String, DocCollection> entry : zkStateReader.getClusterState().getCollectionsMap().entrySet()) {
      String configName = entry.getValue().getConfigName(zkStateReader);
      if (configSetName.equals(configName))
        throw new SolrException(ErrorCode.BAD_REQUEST,
            "Can not delete ConfigSet as it is currently being used by collection [" + entry.getKey() + "]");
    }

    String propertyPath = ConfigSetProperties.DEFAULT_FILENAME;
    @SuppressWarnings({"rawtypes"})
    NamedList properties = getConfigSetProperties(coreContainer.getConfigSetService(), configSetName, propertyPath);
    if (properties != null) {
      Object immutable = properties.get(ConfigSetProperties.IMMUTABLE_CONFIGSET_ARG);
      boolean isImmutableConfigSet = immutable != null ? Boolean.parseBoolean(immutable.toString()) : false;
      if (!force && isImmutableConfigSet) {
        throw new SolrException(ErrorCode.BAD_REQUEST, "Requested delete of immutable ConfigSet: " + configSetName);
      }
    }
    coreContainer.getConfigSetService().deleteConfig(configSetName);
  }
=======
>>>>>>> 69ff6632
}<|MERGE_RESOLUTION|>--- conflicted
+++ resolved
@@ -197,9 +197,80 @@
 
 
 
-<<<<<<< HEAD
+  private void createConfigSet(ZkNodeProps message) throws IOException {
+    String configSetName = getTaskKey(message);
+    if (configSetName == null || configSetName.length() == 0) {
+      throw new SolrException(ErrorCode.BAD_REQUEST, "ConfigSet name not specified");
+    }
+
+    String baseConfigSetName = message.getStr(BASE_CONFIGSET, DEFAULT_CONFIGSET_NAME);
+
+    if (coreContainer.getConfigSetService().checkConfigExists(configSetName)) {
+      throw new SolrException(ErrorCode.BAD_REQUEST, "ConfigSet already exists: " + configSetName);
+    }
+
+    // is there a base config that already exists
+    if (!coreContainer.getConfigSetService().checkConfigExists(baseConfigSetName)) {
+      throw new SolrException(ErrorCode.BAD_REQUEST,
+          "Base ConfigSet does not exist: " + baseConfigSetName);
+    }
+
+    String propertyPath = ConfigSetProperties.DEFAULT_FILENAME;
+    Map<String, Object> props = getNewProperties(message);
+    if (props != null) {
+      // read the old config properties and do a merge, if necessary
+      @SuppressWarnings({"rawtypes"})
+      NamedList oldProps = getConfigSetProperties(coreContainer.getConfigSetService(), baseConfigSetName, propertyPath);
+      if (oldProps != null) {
+        mergeOldProperties(props, oldProps);
+      }
+    }
+    byte[] propertyData = getPropertyData(props);
+
+    try {
+      coreContainer.getConfigSetService().copyConfig(baseConfigSetName, configSetName);
+      if (propertyData != null) {
+        coreContainer.getConfigSetService().uploadFileToConfig(configSetName, propertyPath, propertyData, true);
+      }
+    } catch (Exception e) {
+      // copying the config dir or writing the properties file may have failed.
+      // we should delete the ConfigSet because it may be invalid,
+      // assuming we actually wrote something.  E.g. could be
+      // the entire baseConfig set with the old properties, including immutable,
+      // that would make it impossible for the user to delete.
+      try {
+        if (coreContainer.getConfigSetService().checkConfigExists(configSetName)) {
+          deleteConfigSet(configSetName, true);
+        }
+      } catch (IOException ioe) {
+        log.error("Error while trying to delete partially created ConfigSet", ioe);
+      }
+      throw e;
+    }
+  }
+
+  private void deleteConfigSet(ZkNodeProps message) throws IOException {
+    String configSetName = getTaskKey(message);
+    if (configSetName == null || configSetName.length() == 0) {
+      throw new SolrException(ErrorCode.BAD_REQUEST, "ConfigSet name not specified");
+    }
+
+    deleteConfigSet(configSetName, false);
+  }
+
+  private void deleteConfigSet(String configSetName, boolean force) throws IOException {
+    if (!coreContainer.getConfigSetService().checkConfigExists(configSetName)) {
+      throw new SolrException(ErrorCode.BAD_REQUEST, "ConfigSet does not exist to delete: " + configSetName);
+    }
+
     for (Map.Entry<String, DocCollection> entry : zkStateReader.getClusterState().getCollectionsMap().entrySet()) {
-      String configName = entry.getValue().getConfigName(zkStateReader);
+      String configName = null;
+      try {
+        configName = zkStateReader.readConfigName(entry.getKey());
+      } catch (KeeperException ex) {
+        throw new SolrException(ErrorCode.BAD_REQUEST,
+            "Can not delete ConfigSet as it is currently being used by collection [" + entry.getKey() + "]");
+      }
       if (configSetName.equals(configName))
         throw new SolrException(ErrorCode.BAD_REQUEST,
             "Can not delete ConfigSet as it is currently being used by collection [" + entry.getKey() + "]");
@@ -217,6 +288,4 @@
     }
     coreContainer.getConfigSetService().deleteConfig(configSetName);
   }
-=======
->>>>>>> 69ff6632
 }