/*
 * Licensed to the Apache Software Foundation (ASF) under one or more
 * contributor license agreements.  See the NOTICE file distributed with
 * this work for additional information regarding copyright ownership.
 * The ASF licenses this file to You under the Apache License, Version 2.0
 * (the "License"); you may not use this file except in compliance with
 * the License.  You may obtain a copy of the License at
 *
 *     http://www.apache.org/licenses/LICENSE-2.0
 *
 * Unless required by applicable law or agreed to in writing, software
 * distributed under the License is distributed on an "AS IS" BASIS,
 * WITHOUT WARRANTIES OR CONDITIONS OF ANY KIND, either express or implied.
 * See the License for the specific language governing permissions and
 * limitations under the License.
 */
package org.apache.solr.cloud;

import java.io.IOException;
import java.lang.invoke.MethodHandles;
import java.nio.file.Path;
import java.util.ArrayList;
import java.util.Collections;
import java.util.List;
import java.util.Map;
import java.util.Objects;
import org.apache.solr.client.solrj.cloud.SolrCloudManager;
import org.apache.solr.cloud.api.collections.CreateCollectionCmd;
import org.apache.solr.common.SolrException;
import org.apache.solr.common.cloud.SolrZkClient;
import org.apache.solr.common.cloud.ZkMaintenanceUtils;
import org.apache.solr.common.cloud.ZkStateReader;
import org.apache.solr.common.cloud.ZooKeeperException;
import org.apache.solr.common.util.NamedList;
import org.apache.solr.common.util.Utils;
import org.apache.solr.core.ConfigSetProperties;
import org.apache.solr.core.ConfigSetService;
import org.apache.solr.core.CoreContainer;
import org.apache.solr.core.CoreDescriptor;
import org.apache.solr.core.SolrConfig;
import org.apache.solr.core.SolrResourceLoader;
import org.apache.zookeeper.CreateMode;
import org.apache.zookeeper.KeeperException;
import org.apache.zookeeper.data.Stat;
import org.slf4j.Logger;
import org.slf4j.LoggerFactory;

/** SolrCloud Zookeeper ConfigSetService impl. */
public class ZkConfigSetService extends ConfigSetService {
  private static final Logger log = LoggerFactory.getLogger(MethodHandles.lookup().lookupClass());
  private final ZkController zkController;
  private final SolrZkClient zkClient;
  /** ZkNode where named configs are stored */
  public static final String CONFIGS_ZKNODE = "/configs";

  public ZkConfigSetService(CoreContainer cc) {
    super(cc.getResourceLoader(), cc.getConfig().hasSchemaCache());
    this.zkController = cc.getZkController();
    this.zkClient = cc.getZkController().getZkClient();
  }

  /** This is for ZkCLI and some tests */
  public ZkConfigSetService(SolrZkClient zkClient) {
    super(null, false);
    this.zkController = null;
    this.zkClient = zkClient;
  }

  @Override
  public SolrResourceLoader createCoreResourceLoader(CoreDescriptor cd) {
    final String colName = cd.getCollectionName();

    // For back compat with cores that can create collections without the collections API
    try {
      if (!zkClient.exists(ZkStateReader.COLLECTIONS_ZKNODE + "/" + colName, true)) {
        // TODO remove this functionality or maybe move to a CLI mechanism
        log.warn(
            "Auto-creating collection (in ZK) from core descriptor (on disk).  This feature may go away!");
        CreateCollectionCmd.createCollectionZkNode(
            zkController.getSolrCloudManager().getDistribStateManager(),
            colName,
            cd.getCloudDescriptor().getParams(),
            zkController.getCoreContainer().getConfigSetService());
      }
    } catch (InterruptedException e) {
      Thread.currentThread().interrupt();
      throw new ZooKeeperException(
          SolrException.ErrorCode.SERVER_ERROR, "Interrupted auto-creating collection", e);
    } catch (KeeperException e) {
      throw new ZooKeeperException(
          SolrException.ErrorCode.SERVER_ERROR, "Failure auto-creating collection", e);
    }

    // The configSet is read from ZK and populated.  Ignore CD's pre-existing configSet; only
    // populated in standalone
    String configSetName = zkController.getClusterState().getCollection(colName).getConfigName();
    cd.setConfigSet(configSetName);

    return new ZkSolrResourceLoader(
        cd.getInstanceDir(), configSetName, parentLoader.getClassLoader(), zkController);
  }

  @Override
  protected NamedList<Object> loadConfigSetFlags(CoreDescriptor cd, SolrResourceLoader loader)
      throws IOException {
    try {
      return ConfigSetProperties.readFromResourceLoader(loader, ".");
    } catch (Exception ex) {
      log.debug("No configSet flags", ex);
      return null;
    }
  }

  @Override
  protected Long getCurrentSchemaModificationVersion(
      String configSet, SolrConfig solrConfig, String schemaFile) throws IOException {
    String zkPath = CONFIGS_ZKNODE + "/" + configSet + "/" + schemaFile;
    Stat stat;
    try {
      stat = zkClient.exists(zkPath, null, true);
    } catch (KeeperException e) {
      log.warn("Unexpected exception when getting modification time of {}", zkPath, e);
      return null; // debatable; we'll see an error soon if there's a real problem
    } catch (InterruptedException e) {
      Thread.currentThread().interrupt();
      throw new SolrException(SolrException.ErrorCode.SERVER_ERROR, e);
    }
    if (stat == null) { // not found
      return null;
    }
    return (long) stat.getVersion();
  }

  @Override
  public String configSetName(CoreDescriptor cd) {
    return "configset " + cd.getConfigSet();
  }

  @Override
  public boolean checkConfigExists(String configName) throws IOException {
    try {
<<<<<<< HEAD
      return zkClient.exists(CONFIGS_ZKNODE + "/" + configName, true);
=======
      Boolean existsSolrConfigXml =
          zkClient.exists(CONFIGS_ZKNODE + "/" + configName + "/solrconfig.xml", true);
      if (existsSolrConfigXml == null) return false;
      return existsSolrConfigXml;
>>>>>>> f4d8e6eb
    } catch (KeeperException | InterruptedException e) {
      throw new IOException(
          "Error checking whether config exists", SolrZkClient.checkInterrupted(e));
    }
  }

  @Override
  public void deleteConfig(String configName) throws IOException {
    try {
      zkClient.clean(CONFIGS_ZKNODE + "/" + configName);
    } catch (KeeperException | InterruptedException e) {
      throw new IOException("Error deleting config", SolrZkClient.checkInterrupted(e));
    }
  }

  @Override
  public void deleteFilesFromConfig(String configName, List<String> filesToDelete)
      throws IOException {
    Objects.requireNonNull(filesToDelete);
    try {
      for (String fileToDelete : filesToDelete) {
        if (fileToDelete.endsWith("/")) {
          fileToDelete = fileToDelete.substring(0, fileToDelete.length() - 1);
        }
        zkClient.clean(CONFIGS_ZKNODE + "/" + configName + "/" + fileToDelete);
      }
    } catch (KeeperException | InterruptedException e) {
      throw new IOException("Error deleting files in config", SolrZkClient.checkInterrupted(e));
    }
  }

  @Override
  public void copyConfig(String fromConfig, String toConfig) throws IOException {
    String fromConfigPath = CONFIGS_ZKNODE + "/" + fromConfig;
    String toConfigPath = CONFIGS_ZKNODE + "/" + toConfig;
    try {
      copyData(fromConfigPath, toConfigPath);
    } catch (KeeperException | InterruptedException e) {
      throw new IOException(
          "Error config " + fromConfig + " to " + toConfig, SolrZkClient.checkInterrupted(e));
    }
    copyConfigDirFromZk(fromConfigPath, toConfigPath);
  }

  @Override
  public void uploadConfig(String configName, Path dir) throws IOException {
    zkClient.uploadToZK(
        dir, CONFIGS_ZKNODE + "/" + configName, ConfigSetService.UPLOAD_FILENAME_EXCLUDE_PATTERN);
  }

  @Override
  public void uploadFileToConfig(
      String configName, String fileName, byte[] data, boolean overwriteOnExists)
      throws IOException {
    String filePath = CONFIGS_ZKNODE + "/" + configName + "/" + fileName;
    try {
      // if overwriteOnExists is true then zkClient#makePath failOnExists is set to false
      zkClient.makePath(filePath, data, CreateMode.PERSISTENT, null, !overwriteOnExists, true);
    } catch (KeeperException.NodeExistsException nodeExistsException) {
      throw new SolrException(
          SolrException.ErrorCode.BAD_REQUEST,
          "The path "
              + filePath
              + " for configSet "
              + configName
              + " already exists. "
              + "In order to overwrite, provide overwrite=true or use an HTTP PUT with the V2 API.");
    } catch (KeeperException | InterruptedException e) {
      throw new IOException("Error creating file in config", SolrZkClient.checkInterrupted(e));
    }
  }

  @Override
  public void setConfigMetadata(String configName, Map<String, Object> data) throws IOException {
    try {
      zkClient.makePath(
          CONFIGS_ZKNODE + "/" + configName,
          Utils.toJSON(data),
          CreateMode.PERSISTENT,
          null,
          false,
          true);
    } catch (KeeperException | InterruptedException e) {
      throw new IOException("Error setting config metadata", SolrZkClient.checkInterrupted(e));
    }
  }

  @Override
  public Map<String, Object> getConfigMetadata(String configName) throws IOException {
    byte[] data = null;
    try {
<<<<<<< HEAD
      data = zkClient.getData(CONFIGS_ZKNODE + "/" + configName, null, null, true);
    } catch (KeeperException.NoNodeException e) {
      return new HashMap<>();
=======
      @SuppressWarnings("unchecked")
      Map<String, Object> data =
          (Map<String, Object>)
              Utils.fromJSON(zkClient.getData(CONFIGS_ZKNODE + "/" + configName, null, null, true));
      return data;
>>>>>>> f4d8e6eb
    } catch (KeeperException | InterruptedException e) {
      throw new IOException("Error getting config metadata", SolrZkClient.checkInterrupted(e));
    }
    if (data == null) {
      return new HashMap<>();
    }
    @SuppressWarnings("unchecked")
    Map<String, Object> metadata = (Map<String, Object>) Utils.fromJSON(data);
    return metadata;
  }

  @Override
  public void downloadConfig(String configName, Path dir) throws IOException {
    zkClient.downloadFromZK(CONFIGS_ZKNODE + "/" + configName, dir);
  }

  @Override
  public byte[] downloadFileFromConfig(String configName, String filePath) throws IOException {
    try {
      return zkClient.getData(CONFIGS_ZKNODE + "/" + configName + "/" + filePath, null, null, true);
    } catch (KeeperException.NoNodeException e) {
      return null;
    } catch (KeeperException | InterruptedException e) {
      throw new IOException("Error downloading file from config", SolrZkClient.checkInterrupted(e));
    }
  }

  @Override
  public List<String> listConfigs() throws IOException {
    try {
      return zkClient.getChildren(CONFIGS_ZKNODE, null, true);
    } catch (KeeperException.NoNodeException e) {
      return Collections.emptyList();
    } catch (KeeperException | InterruptedException e) {
      throw new IOException("Error listing configs", SolrZkClient.checkInterrupted(e));
    }
  }

  @Override
  public List<String> getAllConfigFiles(String configName) throws IOException {
    String zkPath = CONFIGS_ZKNODE + "/" + configName;
    try {
      List<String> filePaths = new ArrayList<>();
      ZkMaintenanceUtils.traverseZkTree(
          zkClient, zkPath, ZkMaintenanceUtils.VISIT_ORDER.VISIT_POST, filePaths::add);
      filePaths.remove(zkPath);

      String prevPath = "";
      for (int i = 0; i < filePaths.size(); i++) {
        String currPath = filePaths.get(i);

        // stripping /configs/configName/
        assert currPath.startsWith(zkPath + "/");
        currPath = currPath.substring(zkPath.length() + 1);

        // if currentPath is a directory, concatenate '/'
        if (prevPath.startsWith(currPath)) {
          currPath = currPath + "/";
        }
        prevPath = currPath;
        filePaths.set(i, currPath);
      }
      Collections.sort(filePaths);
      return filePaths;
    } catch (KeeperException | InterruptedException e) {
      throw new IOException("Error getting all configset files", SolrZkClient.checkInterrupted(e));
    }
  }

  // This method is used by configSetUploadTool and CreateTool to resolve the configset directory.
  // Check several possibilities:
  // 1> confDir/solrconfig.xml exists
  // 2> confDir/conf/solrconfig.xml exists
  // 3> configSetDir/confDir/conf/solrconfig.xml exists (canned configs)

  private void copyConfigDirFromZk(String fromZkPath, String toZkPath) throws IOException {
    try {
      List<String> files = zkClient.getChildren(fromZkPath, null, true);
      for (String file : files) {
        List<String> children = zkClient.getChildren(fromZkPath + "/" + file, null, true);
        if (children.size() == 0) {
          copyData(fromZkPath + "/" + file, toZkPath + "/" + file);
        } else {
          copyConfigDirFromZk(fromZkPath + "/" + file, toZkPath + "/" + file);
        }
      }
    } catch (KeeperException | InterruptedException e) {
      throw new IOException(
          "Error copying nodes from zookeeper path " + fromZkPath + " to " + toZkPath,
          SolrZkClient.checkInterrupted(e));
    }
  }

  private void copyData(String fromZkFilePath, String toZkFilePath)
      throws KeeperException, InterruptedException {
    log.debug("Copying zk node {} to {}", fromZkFilePath, toZkFilePath);
    byte[] data = zkClient.getData(fromZkFilePath, null, null, true);
    zkClient.makePath(toZkFilePath, data, true);
  }

  public SolrCloudManager getSolrCloudManager() {
    return zkController.getSolrCloudManager();
  }
}<|MERGE_RESOLUTION|>--- conflicted
+++ resolved
@@ -139,14 +139,7 @@
   @Override
   public boolean checkConfigExists(String configName) throws IOException {
     try {
-<<<<<<< HEAD
       return zkClient.exists(CONFIGS_ZKNODE + "/" + configName, true);
-=======
-      Boolean existsSolrConfigXml =
-          zkClient.exists(CONFIGS_ZKNODE + "/" + configName + "/solrconfig.xml", true);
-      if (existsSolrConfigXml == null) return false;
-      return existsSolrConfigXml;
->>>>>>> f4d8e6eb
     } catch (KeeperException | InterruptedException e) {
       throw new IOException(
           "Error checking whether config exists", SolrZkClient.checkInterrupted(e));
@@ -238,17 +231,9 @@
   public Map<String, Object> getConfigMetadata(String configName) throws IOException {
     byte[] data = null;
     try {
-<<<<<<< HEAD
       data = zkClient.getData(CONFIGS_ZKNODE + "/" + configName, null, null, true);
     } catch (KeeperException.NoNodeException e) {
       return new HashMap<>();
-=======
-      @SuppressWarnings("unchecked")
-      Map<String, Object> data =
-          (Map<String, Object>)
-              Utils.fromJSON(zkClient.getData(CONFIGS_ZKNODE + "/" + configName, null, null, true));
-      return data;
->>>>>>> f4d8e6eb
     } catch (KeeperException | InterruptedException e) {
       throw new IOException("Error getting config metadata", SolrZkClient.checkInterrupted(e));
     }
