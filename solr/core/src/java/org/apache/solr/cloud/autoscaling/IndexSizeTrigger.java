--- conflicted
+++ resolved
@@ -65,10 +65,7 @@
   public static final String BELOW_OP_PROP = "belowOp";
   public static final String COLLECTIONS_PROP = "collections";
   public static final String MAX_OPS_PROP = "maxOps";
-<<<<<<< HEAD
   public static final String SPLIT_FUZZ_PROP = CommonAdminParams.SPLIT_FUZZ;
-=======
->>>>>>> 45b772f4
   public static final String SPLIT_METHOD_PROP = CommonAdminParams.SPLIT_METHOD;
 
   public static final String BYTES_SIZE_PROP = "__bytes__";
@@ -84,10 +81,7 @@
   private long aboveBytes, aboveDocs, belowBytes, belowDocs;
   private int maxOps;
   private SolrIndexSplitter.SplitMethod splitMethod;
-<<<<<<< HEAD
   private float splitFuzz;
-=======
->>>>>>> 45b772f4
   private CollectionParams.CollectionAction aboveOp, belowOp;
   private final Set<String> collections = new HashSet<>();
   private final Map<String, Long> lastAboveEventMap = new ConcurrentHashMap<>();
@@ -97,11 +91,7 @@
     super(TriggerEventType.INDEXSIZE, name);
     TriggerUtils.validProperties(validProperties,
         ABOVE_BYTES_PROP, ABOVE_DOCS_PROP, BELOW_BYTES_PROP, BELOW_DOCS_PROP,
-<<<<<<< HEAD
-        COLLECTIONS_PROP, MAX_OPS_PROP, SPLIT_FUZZ_PROP);
-=======
-        COLLECTIONS_PROP, MAX_OPS_PROP, SPLIT_METHOD_PROP);
->>>>>>> 45b772f4
+        COLLECTIONS_PROP, MAX_OPS_PROP, SPLIT_METHOD_PROP, SPLIT_FUZZ_PROP);
   }
 
   @Override
@@ -181,25 +171,18 @@
     } catch (Exception e) {
       throw new TriggerValidationException(getName(), MAX_OPS_PROP, "invalid value: '" + maxOpsStr + "': " + e.getMessage());
     }
-<<<<<<< HEAD
-    String methodStr = (String)properties.getOrDefault(CommonAdminParams.SPLIT_METHOD, SolrIndexSplitter.SplitMethod.LINK.toLower());
-=======
     String methodStr = (String)properties.getOrDefault(CommonAdminParams.SPLIT_METHOD, SolrIndexSplitter.SplitMethod.REWRITE.toLower());
->>>>>>> 45b772f4
     splitMethod = SolrIndexSplitter.SplitMethod.get(methodStr);
     if (splitMethod == null) {
       throw new TriggerValidationException(getName(), SPLIT_METHOD_PROP, "Unknown value '" + CommonAdminParams.SPLIT_METHOD +
           ": " + methodStr);
     }
-<<<<<<< HEAD
     String fuzzStr = String.valueOf(properties.getOrDefault(SPLIT_FUZZ_PROP, 0.0f));
     try {
       splitFuzz = Float.parseFloat(fuzzStr);
     } catch (Exception e) {
       throw new TriggerValidationException(getName(), SPLIT_FUZZ_PROP, "invalid value: '" + fuzzStr + "': " + e.getMessage());
     }
-=======
->>>>>>> 45b772f4
   }
 
   @Override
@@ -425,12 +408,9 @@
         op.addHint(Suggester.Hint.COLL_SHARD, new Pair<>(coll, r.getShard()));
         Map<String, Object> params = new HashMap<>();
         params.put(CommonAdminParams.SPLIT_METHOD, splitMethod.toLower());
-<<<<<<< HEAD
         if (splitFuzz > 0) {
           params.put(CommonAdminParams.SPLIT_FUZZ, splitFuzz);
         }
-=======
->>>>>>> 45b772f4
         op.addHint(Suggester.Hint.PARAMS, params);
         ops.add(op);
         Long time = lastAboveEventMap.get(r.getCore());
