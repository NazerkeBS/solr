/*
 * Licensed to the Apache Software Foundation (ASF) under one or more
 * contributor license agreements.  See the NOTICE file distributed with
 * this work for additional information regarding copyright ownership.
 * The ASF licenses this file to You under the Apache License, Version 2.0
 * (the "License"); you may not use this file except in compliance with
 * the License.  You may obtain a copy of the License at
 *
 *     http://www.apache.org/licenses/LICENSE-2.0
 *
 * Unless required by applicable law or agreed to in writing, software
 * distributed under the License is distributed on an "AS IS" BASIS,
 * WITHOUT WARRANTIES OR CONDITIONS OF ANY KIND, either express or implied.
 * See the License for the specific language governing permissions and
 * limitations under the License.
 */
package org.apache.solr.cloud.overseer;

import java.lang.invoke.MethodHandles;
import java.util.HashMap;
import java.util.List;
import java.util.Map;
import java.util.concurrent.TimeUnit;

import com.codahale.metrics.Timer;
import org.apache.solr.cloud.Overseer;
import org.apache.solr.cloud.Stats;
import org.apache.solr.common.cloud.ClusterState;
import org.apache.solr.common.cloud.DocCollection;
import org.apache.solr.common.cloud.PerReplicaStates;
import org.apache.solr.common.cloud.ZkStateReader;
import org.apache.solr.common.util.Utils;
import org.apache.zookeeper.CreateMode;
import org.apache.zookeeper.KeeperException;
import org.apache.zookeeper.data.Stat;
import org.slf4j.Logger;
import org.slf4j.LoggerFactory;

import static java.util.Collections.singletonMap;

/**
 * ZkStateWriter is responsible for writing updates to the cluster state stored in ZooKeeper for collections
 * each of which gets their own individual state.json in ZK.
 *
 * Updates to the cluster state are specified using the
 * {@link #enqueueUpdate(ClusterState, List, ZkWriteCallback)} method. The class buffers updates
 * to reduce the number of writes to ZK. The buffered updates are flushed during <code>enqueueUpdate</code>
 * automatically if necessary. The {@link #writePendingUpdates()} can be used to force flush any pending updates.
 *
 * If either {@link #enqueueUpdate(ClusterState, List, ZkWriteCallback)} or {@link #writePendingUpdates()}
 * throws a {@link org.apache.zookeeper.KeeperException.BadVersionException} then the internal buffered state of the
 * class is suspect and the current instance of the class should be discarded and a new instance should be created
 * and used for any future updates.
 */
public class ZkStateWriter {
  private static final long MAX_FLUSH_INTERVAL = TimeUnit.NANOSECONDS.convert(Overseer.STATE_UPDATE_DELAY, TimeUnit.MILLISECONDS);
  private static final Logger log = LoggerFactory.getLogger(MethodHandles.lookup().lookupClass());

  /**
   * Represents a no-op {@link ZkWriteCommand} which will result in no modification to cluster state
   */
  public static ZkWriteCommand NO_OP = ZkWriteCommand.noop();

  protected final ZkStateReader reader;
  protected final Stats stats;

  protected Map<String, ZkWriteCommand> updates = new HashMap<>();
  private int numUpdates = 0;
  protected ClusterState clusterState = null;
  protected boolean isClusterStateModified = false;
  protected long lastUpdatedTime = 0;

  /**
   * Set to true if we ever get a BadVersionException so that we can disallow future operations
   * with this instance
   */
  protected boolean invalidState = false;

  public ZkStateWriter(ZkStateReader zkStateReader, Stats stats) {
    assert zkStateReader != null;

    this.reader = zkStateReader;
    this.stats = stats;
    this.clusterState = zkStateReader.getClusterState();
  }

  /**
   * Applies the given {@link ZkWriteCommand} on the <code>prevState</code>. The modified
   * {@link ClusterState} is returned and it is expected that the caller will use the returned
   * cluster state for the subsequent invocation of this method.
   * <p>
   * The modified state may be buffered or flushed to ZooKeeper depending on the internal buffering
   * logic of this class. The {@link #hasPendingUpdates()} method may be used to determine if the
   * last enqueue operation resulted in buffered state. The method {@link #writePendingUpdates()} can
   * be used to force an immediate flush of pending cluster state changes.
   *
   * @param prevState the cluster state information on which the given <code>cmd</code> is applied
   * @param cmds       the list of {@link ZkWriteCommand} which specifies the change to be applied to cluster state in atomic
   * @param callback  a {@link org.apache.solr.cloud.overseer.ZkStateWriter.ZkWriteCallback} object to be used
   *                  for any callbacks
   * @return modified cluster state created after applying <code>cmd</code> to <code>prevState</code>. If
   * <code>cmd</code> is a no-op ({@link #NO_OP}) then the <code>prevState</code> is returned unmodified.
   * @throws IllegalStateException if the current instance is no longer usable. The current instance must be
   *                               discarded.
   * @throws Exception             on an error in ZK operations or callback. If a flush to ZooKeeper results
   *                               in a {@link org.apache.zookeeper.KeeperException.BadVersionException} this instance becomes unusable and
   *                               must be discarded
   */
  public ClusterState enqueueUpdate(ClusterState prevState, List<ZkWriteCommand> cmds, ZkWriteCallback callback) throws IllegalStateException, Exception {
    if (invalidState) {
      throw new IllegalStateException("ZkStateWriter has seen a tragic error, this instance can no longer be used");
    }
    if (cmds.isEmpty()) return prevState;
    if (isNoOps(cmds)) return prevState;

    boolean forceFlush = false;
<<<<<<< HEAD
    if (cmds.size() == 1) {
=======
    if(cmds.size() == 1) {
>>>>>>> 91312a0a
      //most messages result in only one command. let's deal with it right away
      ZkWriteCommand cmd = cmds.get(0);
      if (cmd.collection != null && cmd.collection.isPerReplicaState()) {
        //we do not wish to batch any updates for collections with per-replica state because
        // these changes go to individual ZK nodes and there is zero advantage to batching
        //now check if there are any updates for the same collection already present
        if (updates.containsKey(cmd.name)) {
          //this should not happen
          // but let's get those updates out anyway
          writeUpdate(updates.remove(cmd.name));
        }
        //now let's write the current message
        try {
          return writeUpdate(cmd);
        } finally {
<<<<<<< HEAD
          if (callback !=null) callback.onWrite();
=======
          if(callback !=null) callback.onWrite();
>>>>>>> 91312a0a
        }
      }
    } else {
      //there are more than one commands created as a result of this message
      for (ZkWriteCommand cmd : cmds) {
<<<<<<< HEAD
        if (cmd.collection != null && cmd.collection.isPerReplicaState()) {
=======
        if(cmd.collection != null && cmd.collection.isPerReplicaState()) {
>>>>>>> 91312a0a
          // we don't try to optimize for this case. let's flush out all after this
          forceFlush = true;
          break;
        }
      }
    }


    for (ZkWriteCommand cmd : cmds) {
      if (cmd == NO_OP) continue;
      prevState = prevState.copyWith(cmd.name, cmd.collection);
      updates.put(cmd.name, cmd);
      numUpdates++;
    }
    clusterState = prevState;

<<<<<<< HEAD
    if (forceFlush || maybeFlushAfter()) {
=======
    if (forceFlush ||  maybeFlushAfter()) {
>>>>>>> 91312a0a
      ClusterState state = writePendingUpdates();
      if (callback != null) {
        callback.onWrite();
      }
      return state;
    }

    return clusterState;
  }

  private boolean isNoOps(List<ZkWriteCommand> cmds) {
    for (ZkWriteCommand cmd : cmds) {
      if (cmd != NO_OP) return false;
    }
    return true;
  }

  /**
   * Logic to decide a flush after processing a list of ZkWriteCommand
   *
   * @return true if a flush to ZK is required, false otherwise
   */
  private boolean maybeFlushAfter() {
    return System.nanoTime() - lastUpdatedTime > MAX_FLUSH_INTERVAL || numUpdates > Overseer.STATE_UPDATE_BATCH_SIZE;
  }

  public boolean hasPendingUpdates() {
    return numUpdates != 0 || isClusterStateModified;
  }
  public ClusterState writeUpdate(ZkWriteCommand command) throws IllegalStateException, KeeperException, InterruptedException {
    Map<String, ZkWriteCommand> commands =  new HashMap<>();
    commands.put(command.name, command);
    return writePendingUpdates(commands);
  }
<<<<<<< HEAD
  public ClusterState writeUpdate(ZkWriteCommand command) throws IllegalStateException, KeeperException, InterruptedException {
    Map<String, ZkWriteCommand> commands = new HashMap<>();
    commands.put(command.name, command);
    return writePendingUpdates(commands);
  }
=======
>>>>>>> 91312a0a
  public ClusterState writePendingUpdates() throws KeeperException, InterruptedException {
    return writePendingUpdates(updates);

  }
  /**
   * Writes all pending updates to ZooKeeper and returns the modified cluster state
   *
   * @return the modified cluster state
   * @throws IllegalStateException if the current instance is no longer usable and must be discarded
   * @throws KeeperException       if any ZooKeeper operation results in an error
   * @throws InterruptedException  if the current thread is interrupted
   */
  public ClusterState writePendingUpdates(Map<String, ZkWriteCommand> updates) throws IllegalStateException, KeeperException, InterruptedException {
    if (invalidState) {
      throw new IllegalStateException("ZkStateWriter has seen a tragic error, this instance can no longer be used");
    }
    if ((updates == this.updates)
        && !hasPendingUpdates()) {
      return clusterState;
    }
    Timer.Context timerContext = stats.time("update_state");
    boolean success = false;
    try {
      if (!updates.isEmpty()) {
        for (Map.Entry<String, ZkWriteCommand> entry : updates.entrySet()) {
          String name = entry.getKey();
          String path = ZkStateReader.getCollectionPath(name);
          ZkWriteCommand cmd = entry.getValue();
          DocCollection c = cmd.collection;
<<<<<<< HEAD

          if (cmd.ops != null && cmd.ops.isPreOp()) {
            PerReplicaStates.persist(cmd.ops, path, reader.getZkClient());

=======

          if(cmd.ops != null && cmd.ops.isPreOp()) {
            cmd.ops.persist(path, reader.getZkClient());
>>>>>>> 91312a0a
            clusterState = clusterState.copyWith(name,
                  cmd.collection.copyWith(PerReplicaStates.fetch(cmd.collection.getZNode(), reader.getZkClient(), null)));
          }
          if (!cmd.persistCollState) continue;
          if (c == null) {
            // let's clean up the state.json of this collection only, the rest should be clean by delete collection cmd
            log.debug("going to delete state.json {}", path);
            reader.getZkClient().clean(path);
          } else {
            byte[] data = Utils.toJSON(singletonMap(c.getName(), c));
            if (reader.getZkClient().exists(path, true)) {
              if (log.isDebugEnabled()) {
                log.debug("going to update_collection {} version: {}", path, c.getZNodeVersion());
              }
              Stat stat = reader.getZkClient().setData(path, data, c.getZNodeVersion(), true);
              DocCollection newCollection = new DocCollection(name, c.getSlicesMap(), c.getProperties(), c.getRouter(), stat.getVersion());
              clusterState = clusterState.copyWith(name, newCollection);
            } else {
              log.debug("going to create_collection {}", path);
              reader.getZkClient().create(path, data, CreateMode.PERSISTENT, true);
              DocCollection newCollection = new DocCollection(name, c.getSlicesMap(), c.getProperties(), c.getRouter(), 0);
              clusterState = clusterState.copyWith(name, newCollection);
            }
          }
<<<<<<< HEAD
          if (cmd.ops != null && !cmd.ops.isPreOp()) {
            PerReplicaStates.persist(cmd.ops, path, reader.getZkClient());
            DocCollection currentCollState = clusterState.getCollection(cmd.name);
            if ( currentCollState != null) {
              clusterState = clusterState.copyWith(name,
                  currentCollState.copyWith(PerReplicaStates.fetch(currentCollState.getZNode(), reader.getZkClient(), null)));
            }
=======
            if(cmd.ops != null && !cmd.ops.isPreOp()) {
              cmd.ops.persist(path, reader.getZkClient());
              DocCollection currentCollState = clusterState.getCollection(cmd.name);
              if ( currentCollState != null) {
                clusterState = clusterState.copyWith(name,
                        currentCollState.copyWith(PerReplicaStates.fetch(currentCollState.getZNode(), reader.getZkClient(), null)));
              }
>>>>>>> 91312a0a
          }
        }

        updates.clear();
        numUpdates = 0;
      }

      lastUpdatedTime = System.nanoTime();
      success = true;
    } catch (KeeperException.BadVersionException bve) {
      // this is a tragic error, we must disallow usage of this instance
      invalidState = true;
      throw bve;
    } finally {
      timerContext.stop();
      if (success) {
        stats.success("update_state");
      } else {
        stats.error("update_state");
      }
    }

    log.trace("New Cluster State is: {}", clusterState);
    return clusterState;
  }

  /**
   * @return the most up-to-date cluster state until the last enqueueUpdate operation
   */
  public ClusterState getClusterState() {
    return clusterState;
  }

  public interface ZkWriteCallback {
    /**
     * Called by ZkStateWriter if state is flushed to ZK
     */
    void onWrite() throws Exception;
  }
}
<|MERGE_RESOLUTION|>--- conflicted
+++ resolved
@@ -67,7 +67,6 @@
   protected Map<String, ZkWriteCommand> updates = new HashMap<>();
   private int numUpdates = 0;
   protected ClusterState clusterState = null;
-  protected boolean isClusterStateModified = false;
   protected long lastUpdatedTime = 0;
 
   /**
@@ -114,11 +113,7 @@
     if (isNoOps(cmds)) return prevState;
 
     boolean forceFlush = false;
-<<<<<<< HEAD
     if (cmds.size() == 1) {
-=======
-    if(cmds.size() == 1) {
->>>>>>> 91312a0a
       //most messages result in only one command. let's deal with it right away
       ZkWriteCommand cmd = cmds.get(0);
       if (cmd.collection != null && cmd.collection.isPerReplicaState()) {
@@ -134,21 +129,13 @@
         try {
           return writeUpdate(cmd);
         } finally {
-<<<<<<< HEAD
           if (callback !=null) callback.onWrite();
-=======
-          if(callback !=null) callback.onWrite();
->>>>>>> 91312a0a
         }
       }
     } else {
       //there are more than one commands created as a result of this message
       for (ZkWriteCommand cmd : cmds) {
-<<<<<<< HEAD
         if (cmd.collection != null && cmd.collection.isPerReplicaState()) {
-=======
-        if(cmd.collection != null && cmd.collection.isPerReplicaState()) {
->>>>>>> 91312a0a
           // we don't try to optimize for this case. let's flush out all after this
           forceFlush = true;
           break;
@@ -165,11 +152,7 @@
     }
     clusterState = prevState;
 
-<<<<<<< HEAD
     if (forceFlush || maybeFlushAfter()) {
-=======
-    if (forceFlush ||  maybeFlushAfter()) {
->>>>>>> 91312a0a
       ClusterState state = writePendingUpdates();
       if (callback != null) {
         callback.onWrite();
@@ -197,21 +180,13 @@
   }
 
   public boolean hasPendingUpdates() {
-    return numUpdates != 0 || isClusterStateModified;
-  }
-  public ClusterState writeUpdate(ZkWriteCommand command) throws IllegalStateException, KeeperException, InterruptedException {
-    Map<String, ZkWriteCommand> commands =  new HashMap<>();
-    commands.put(command.name, command);
-    return writePendingUpdates(commands);
-  }
-<<<<<<< HEAD
+    return numUpdates != 0;
+  }
   public ClusterState writeUpdate(ZkWriteCommand command) throws IllegalStateException, KeeperException, InterruptedException {
     Map<String, ZkWriteCommand> commands = new HashMap<>();
     commands.put(command.name, command);
     return writePendingUpdates(commands);
   }
-=======
->>>>>>> 91312a0a
   public ClusterState writePendingUpdates() throws KeeperException, InterruptedException {
     return writePendingUpdates(updates);
 
@@ -241,16 +216,9 @@
           String path = ZkStateReader.getCollectionPath(name);
           ZkWriteCommand cmd = entry.getValue();
           DocCollection c = cmd.collection;
-<<<<<<< HEAD
-
-          if (cmd.ops != null && cmd.ops.isPreOp()) {
-            PerReplicaStates.persist(cmd.ops, path, reader.getZkClient());
-
-=======
 
           if(cmd.ops != null && cmd.ops.isPreOp()) {
             cmd.ops.persist(path, reader.getZkClient());
->>>>>>> 91312a0a
             clusterState = clusterState.copyWith(name,
                   cmd.collection.copyWith(PerReplicaStates.fetch(cmd.collection.getZNode(), reader.getZkClient(), null)));
           }
@@ -275,15 +243,6 @@
               clusterState = clusterState.copyWith(name, newCollection);
             }
           }
-<<<<<<< HEAD
-          if (cmd.ops != null && !cmd.ops.isPreOp()) {
-            PerReplicaStates.persist(cmd.ops, path, reader.getZkClient());
-            DocCollection currentCollState = clusterState.getCollection(cmd.name);
-            if ( currentCollState != null) {
-              clusterState = clusterState.copyWith(name,
-                  currentCollState.copyWith(PerReplicaStates.fetch(currentCollState.getZNode(), reader.getZkClient(), null)));
-            }
-=======
             if(cmd.ops != null && !cmd.ops.isPreOp()) {
               cmd.ops.persist(path, reader.getZkClient());
               DocCollection currentCollState = clusterState.getCollection(cmd.name);
@@ -291,7 +250,6 @@
                 clusterState = clusterState.copyWith(name,
                         currentCollState.copyWith(PerReplicaStates.fetch(currentCollState.getZNode(), reader.getZkClient(), null)));
               }
->>>>>>> 91312a0a
           }
         }
 
