--- conflicted
+++ resolved
@@ -86,9 +86,9 @@
 
   private static final String base = "org.apache.solr";
   private static final String[] packages = {
-      "", "analysis.", "schema.", "handler.", "handler.tagger.", "search.", "update.", "core.", "response.", "request.",
-      "update.processor.", "util.", "spelling.", "handler.component.",
-      "spelling.suggest.", "spelling.suggest.fst.", "rest.schema.analysis.", "security.", "handler.admin."
+          "", "analysis.", "schema.", "handler.", "handler.tagger.", "search.", "update.", "core.", "response.", "request.",
+          "update.processor.", "util.", "spelling.", "handler.component.",
+          "spelling.suggest.", "spelling.suggest.fst.", "rest.schema.analysis.", "security.", "handler.admin."
   };
   private static final Charset UTF_8 = StandardCharsets.UTF_8;
 
@@ -102,12 +102,7 @@
   private CoreContainer coreContainer;
   private PackageListeningClassLoader schemaLoader ;
 
-<<<<<<< HEAD
   private PackageListeningClassLoader coreReloadingClassLoader ;
-
-
-=======
->>>>>>> 7a301c73
   private final List<SolrCoreAware> waitingForCore = Collections.synchronizedList(new ArrayList<SolrCoreAware>());
   private final List<SolrInfoBean> infoMBeans = Collections.synchronizedList(new ArrayList<SolrInfoBean>());
   private final List<ResourceLoaderAware> waitingForResources = Collections.synchronizedList(new ArrayList<ResourceLoaderAware>());
@@ -117,7 +112,7 @@
   // Provide a registry so that managed resources can register themselves while the XML configuration
   // documents are being parsed ... after all are registered, they are asked by the RestManager to
   // initialize themselves. This two-step process is required because not all resources are available
-  // (such as the SolrZkClient) when XML docs are being parsed.    
+  // (such as the SolrZkClient) when XML docs are being parsed.
   private RestManager.Registry managedResourceRegistry;
 
   /** @see #reloadLuceneSPI() */
@@ -129,26 +124,6 @@
     }
     return managedResourceRegistry;
   }
-
-  private PackageListeningClassLoader createSchemaLoader() {
-    CoreContainer cc = getCoreContainer();
-    if (cc == null) {
-      //corecontainer not available . can't load from packages
-      return null;
-    }
-    return new PackageListeningClassLoader(cc, this, pkg -> {
-      if (getSolrConfig() == null) return null;
-      return getSolrConfig().maxPackageVersion(pkg);
-    }, () -> {
-      if(getCoreContainer() == null || config == null || coreName == null || coreId==null) return;
-      try (SolrCore c = getCoreContainer().getCore(coreName, coreId)) {
-        if (c != null) {
-          c.fetchLatestSchema();
-        }
-      }
-    });
-  }
-
 
   public SolrClassLoader getSchemaLoader() {
     if (schemaLoader == null) {
@@ -193,7 +168,7 @@
     if (instanceDir == null) {
       throw new NullPointerException("SolrResourceLoader instanceDir must be non-null");
     }
-    
+
     this.instanceDir = instanceDir;
     log.debug("new SolrResourceLoader for directory: '{}'", this.instanceDir);
 
@@ -222,11 +197,11 @@
 
     if (log.isInfoEnabled()) {
       log.info("Added {} libs to classloader, from paths: {}",
-          urls.size(), urls.stream()
-              .map(u -> u.getPath().substring(0, u.getPath().lastIndexOf("/")))
-              .sorted()
-              .distinct()
-              .collect(Collectors.toList()));
+              urls.size(), urls.stream()
+                      .map(u -> u.getPath().substring(0, u.getPath().lastIndexOf("/")))
+                      .sorted()
+                      .distinct()
+                      .collect(Collectors.toList()));
     }
   }
 
@@ -345,7 +320,7 @@
     if (pathToCheck.startsWith(instanceDir))
       return pathToCheck;
     throw new IOException("File " + pathToCheck + " is outside resource loader dir " + instanceDir +
-        "; set -Dsolr.allow.unsafe.resourceloading=true to allow unsafe loading");
+            "; set -Dsolr.allow.unsafe.resourceloading=true to allow unsafe loading");
   }
 
   /**
@@ -448,7 +423,7 @@
       return WordlistLoader.getLines(openResource(resource), charset);
     } catch (CharacterCodingException ex) {
       throw new SolrException(SolrException.ErrorCode.SERVER_ERROR,
-          "Error loading resource (wrong encoding?): " + resource, ex);
+              "Error loading resource (wrong encoding?): " + resource, ex);
     }
   }
 
@@ -464,7 +439,7 @@
 
   // Using this pattern, legacy analysis components from previous Solr versions are identified and delegated to SPI loader:
   private static final Pattern legacyAnalysisPattern =
-      Pattern.compile("((\\Q" + base + ".analysis.\\E)|(\\Qsolr.\\E))([\\p{L}_$][\\p{L}\\p{N}_$]+?)(TokenFilter|Filter|Tokenizer|CharFilter)Factory");
+          Pattern.compile("((\\Q" + base + ".analysis.\\E)|(\\Qsolr.\\E))([\\p{L}_$][\\p{L}\\p{N}_$]+?)(TokenFilter|Filter|Tokenizer|CharFilter)Factory");
 
   @Override
   public <T> Class<? extends T> findClass(String cname, Class<T> expectedType) {
@@ -546,8 +521,8 @@
         //cache the shortname vs FQN if it is loaded by the webapp classloader  and it is loaded
         // using a shortname
         if (clazz.getClassLoader() == SolrResourceLoader.class.getClassLoader() &&
-            !cname.equals(clazz.getName()) &&
-            (subpackages.length == 0 || subpackages == packages)) {
+                !cname.equals(clazz.getName()) &&
+                (subpackages.length == 0 || subpackages == packages)) {
           //store in the cache
           classNameCache.put(cname, clazz.getName());
         }
@@ -555,7 +530,7 @@
         // print warning if class is deprecated
         if (clazz.isAnnotationPresent(Deprecated.class)) {
           DeprecationLog.log(cname,
-            "Solr loaded a deprecated plugin/analysis class [" + cname + "]. Please consult documentation how to replace it accordingly.");
+                  "Solr loaded a deprecated plugin/analysis class [" + cname + "]. Please consult documentation how to replace it accordingly.");
         }
       }
     }
@@ -621,7 +596,7 @@
 
     } catch (Error err) {
       log.error("Loading Class {} ({}) triggered serious java error: {}", cName, clazz.getName(),
-          err.getClass().getName(), err);
+              err.getClass().getName(), err);
 
       throw err;
 
@@ -677,17 +652,18 @@
   /**
    * Tell all {@link SolrCoreAware} instances about the SolrCore
    */
-  @Override
   public void inform(SolrCore core) {
     this.coreName = core.getName();
     this.config = core.getSolrConfig();
     this.coreId = core.uniqueId;
     this.coreContainer = core.getCoreContainer();
+    SolrCore.Provider coreProvider = core.coreProvider;
+
     this.coreReloadingClassLoader = new PackageListeningClassLoader(core.getCoreContainer(),
-        this, s -> config.maxPackageVersion(s), null){
+            this, s -> config.maxPackageVersion(s), null){
       @Override
       protected void doReloadAction(Ctx ctx) {
-         coreContainer.reload(coreName, coreId, true);
+        coreProvider.reload();
       }
     };
     core.getPackageListeners().addListener(coreReloadingClassLoader, true);
@@ -791,32 +767,32 @@
   static {
     awareCompatibility = new HashMap<>();
     awareCompatibility.put(
-        SolrCoreAware.class, new Class<?>[]{
-            // DO NOT ADD THINGS TO THIS LIST -- ESPECIALLY THINGS THAT CAN BE CREATED DYNAMICALLY
-            // VIA RUNTIME APIS -- UNTILL CAREFULLY CONSIDERING THE ISSUES MENTIONED IN SOLR-8311
-            CodecFactory.class,
-            DirectoryFactory.class,
-            ManagedIndexSchemaFactory.class,
-            QueryResponseWriter.class,
-            SearchComponent.class,
-            ShardHandlerFactory.class,
-            SimilarityFactory.class,
-            SolrRequestHandler.class,
-            UpdateRequestProcessorFactory.class
-        }
+            SolrCoreAware.class, new Class<?>[]{
+                    // DO NOT ADD THINGS TO THIS LIST -- ESPECIALLY THINGS THAT CAN BE CREATED DYNAMICALLY
+                    // VIA RUNTIME APIS -- UNTILL CAREFULLY CONSIDERING THE ISSUES MENTIONED IN SOLR-8311
+                    CodecFactory.class,
+                    DirectoryFactory.class,
+                    ManagedIndexSchemaFactory.class,
+                    QueryResponseWriter.class,
+                    SearchComponent.class,
+                    ShardHandlerFactory.class,
+                    SimilarityFactory.class,
+                    SolrRequestHandler.class,
+                    UpdateRequestProcessorFactory.class
+            }
     );
 
     awareCompatibility.put(
-        ResourceLoaderAware.class, new Class<?>[]{
-            // DO NOT ADD THINGS TO THIS LIST -- ESPECIALLY THINGS THAT CAN BE CREATED DYNAMICALLY
-            // VIA RUNTIME APIS -- UNTILL CAREFULLY CONSIDERING THE ISSUES MENTIONED IN SOLR-8311
-            // evaluate if this must go into schemaResourceLoaderComponents
-            CharFilterFactory.class,
-            TokenFilterFactory.class,
-            TokenizerFactory.class,
-            QParserPlugin.class,
-            FieldType.class
-        }
+            ResourceLoaderAware.class, new Class<?>[]{
+                    // DO NOT ADD THINGS TO THIS LIST -- ESPECIALLY THINGS THAT CAN BE CREATED DYNAMICALLY
+                    // VIA RUNTIME APIS -- UNTILL CAREFULLY CONSIDERING THE ISSUES MENTIONED IN SOLR-8311
+                    // evaluate if this must go into schemaResourceLoaderComponents
+                    CharFilterFactory.class,
+                    TokenFilterFactory.class,
+                    TokenizerFactory.class,
+                    QParserPlugin.class,
+                    FieldType.class
+            }
     );
   }
 
@@ -825,10 +801,10 @@
    */
   @SuppressWarnings("rawtypes")
   private static final ImmutableSet<Class> schemaResourceLoaderComponents = ImmutableSet.of(
-      CharFilterFactory.class,
-      TokenFilterFactory.class,
-      TokenizerFactory.class,
-      FieldType.class);
+          CharFilterFactory.class,
+          TokenFilterFactory.class,
+          TokenizerFactory.class,
+          FieldType.class);
 
   /**
    * Utility function to throw an exception if the class is invalid
@@ -838,7 +814,7 @@
     Class[] valid = awareCompatibility.get(aware);
     if (valid == null) {
       throw new SolrException(SolrException.ErrorCode.SERVER_ERROR,
-          "Unknown Aware interface: " + aware);
+              "Unknown Aware interface: " + aware);
     }
     for (Class v : valid) {
       if (v.isInstance(obj)) {
@@ -884,7 +860,7 @@
 
   }
 
-<<<<<<< HEAD
+
   private  <T> T _classLookup(PluginInfo info, Function<PackageLoader.Package.Version, T> fun, boolean registerCoreReloadListener ) {
     PluginInfo.ClassName cName = info.cName;
     if (registerCoreReloadListener) {
@@ -912,7 +888,7 @@
     }
     return _classLookup( info, version -> version.getLoader().newInstance(info.cName.className, type), registerCoreReloadListener);
   }
-=======
+
   private PackageListeningClassLoader createSchemaLoader() {
     CoreContainer cc = getCoreContainer();
     if (cc == null) {
@@ -932,7 +908,6 @@
     });
   }
 
->>>>>>> 7a301c73
 
   public static void persistConfLocally(SolrResourceLoader loader, String resourceName, byte[] content) {
     // Persist locally
