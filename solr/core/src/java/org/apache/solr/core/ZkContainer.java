/*
 * Licensed to the Apache Software Foundation (ASF) under one or more
 * contributor license agreements.  See the NOTICE file distributed with
 * this work for additional information regarding copyright ownership.
 * The ASF licenses this file to You under the Apache License, Version 2.0
 * (the "License"); you may not use this file except in compliance with
 * the License.  You may obtain a copy of the License at
 *
 *     http://www.apache.org/licenses/LICENSE-2.0
 *
 * Unless required by applicable law or agreed to in writing, software
 * distributed under the License is distributed on an "AS IS" BASIS,
 * WITHOUT WARRANTIES OR CONDITIONS OF ANY KIND, either express or implied.
 * See the License for the specific language governing permissions and
 * limitations under the License.
 */
package org.apache.solr.core;

import static org.apache.solr.common.cloud.UrlScheme.HTTP;
import static org.apache.solr.common.cloud.UrlScheme.HTTPS;
import static org.apache.solr.common.cloud.UrlScheme.HTTPS_PORT_PROP;
import static org.apache.solr.common.cloud.ZkStateReader.URL_SCHEME;

import java.io.File;
import java.io.IOException;
import java.lang.invoke.MethodHandles;
import java.nio.file.Paths;
import java.util.List;
import java.util.concurrent.ExecutorService;
import java.util.concurrent.TimeoutException;
import java.util.function.Predicate;
import java.util.function.Supplier;
import java.util.stream.Collectors;

import org.apache.commons.lang3.StringUtils;
import org.apache.solr.cloud.SolrZkServer;
import org.apache.solr.cloud.ZkController;
import org.apache.solr.common.AlreadyClosedException;
import org.apache.solr.common.SolrException;
import org.apache.solr.common.cloud.ClusterProperties;
import org.apache.solr.common.cloud.Replica;
import org.apache.solr.common.cloud.UrlScheme;
import org.apache.solr.common.cloud.ZkStateReader;
import org.apache.solr.common.cloud.ZooKeeperException;
import org.apache.solr.common.util.ExecutorUtil;
import org.apache.solr.common.util.SolrNamedThreadFactory;
import org.apache.solr.logging.MDCLoggingContext;
import org.apache.zookeeper.KeeperException;
import org.slf4j.Logger;
import org.slf4j.LoggerFactory;

/**
 * Used by {@link CoreContainer} to hold ZooKeeper / SolrCloud info, especially {@link ZkController}.
 * Mainly it does some ZK initialization, and ensures a loading core registers in ZK.
 * Even when in standalone mode, perhaps surprisingly, an instance of this class exists.
 * If {@link #getZkController()} returns null then we're in standalone mode.
 */
public class ZkContainer {
  // NOTE DWS: It's debatable if this in-between class is needed instead of folding it all into ZkController.
  //  ZKC is huge though.

  private static final Logger log = LoggerFactory.getLogger(MethodHandles.lookup().lookupClass());
  
  protected ZkController zkController;
  private SolrZkServer zkServer;

  private ExecutorService coreZkRegister = ExecutorUtil.newMDCAwareCachedThreadPool(
      new SolrNamedThreadFactory("coreZkRegister") );
  
  // see ZkController.zkRunOnly
  private boolean zkRunOnly = Boolean.getBoolean("zkRunOnly"); // expert
  
  public ZkContainer() {
    
  }

  public void initZooKeeper(final CoreContainer cc, CloudConfig config) {
    String zkRun = System.getProperty("zkRun");

    if (zkRun != null && config == null)
      throw new SolrException(SolrException.ErrorCode.SERVER_ERROR, "Cannot start Solr in cloud mode - no cloud config provided");
    
    if (config == null)
        return;  // not in zk mode

    String zookeeperHost = config.getZkHost();

    // zookeeper in quorum mode currently causes a failure when trying to
    // register log4j mbeans.  See SOLR-2369
    // TODO: remove after updating to an slf4j based zookeeper
    System.setProperty("zookeeper.jmx.log4j.disable", "true");

    String solrHome = cc.getSolrHome();
    if (zkRun != null) {
      String zkDataHome = System.getProperty("zkServerDataDir", Paths.get(solrHome).resolve("zoo_data").toString());
      String zkConfHome = System.getProperty("zkServerConfDir", solrHome);
      zkServer = new SolrZkServer(stripChroot(zkRun), stripChroot(config.getZkHost()), new File(zkDataHome), zkConfHome, config.getSolrHostPort());
      zkServer.parseConfig();
      zkServer.start();
      
      // set client from server config if not already set
      if (zookeeperHost == null) {
        zookeeperHost = zkServer.getClientString();
      }
    }

    int zkClientConnectTimeout = 30000;

    if (zookeeperHost != null) {

      // we are ZooKeeper enabled
      try {
        // If this is an ensemble, allow for a long connect time for other servers to come up
        if (zkRun != null && zkServer.getServers().size() > 1) {
          zkClientConnectTimeout = 24 * 60 * 60 * 1000;  // 1 day for embedded ensemble
          log.info("Zookeeper client={}  Waiting for a quorum.", zookeeperHost);
        } else {
          log.info("Zookeeper client={}", zookeeperHost);
        }
<<<<<<< HEAD
=======
        String confDir = System.getProperty("bootstrap_confdir");
        boolean boostrapConf = Boolean.getBoolean("bootstrap_conf");
        boolean createRoot = Boolean.getBoolean("createZkChroot");
>>>>>>> 64d2b637

        // We may have already loaded NodeConfig from zookeeper with same connect string, so no need to recheck chroot
        boolean alreadyUsedChroot = (cc.getConfig().isFromZookeeper()
                                     && zookeeperHost.equals(cc.getConfig().getDefaultZkHost()));
<<<<<<< HEAD
        if(!alreadyUsedChroot && !ZkController.checkChrootPath(zookeeperHost, zkRunOnly)) {
=======
        if(!alreadyUsedChroot && !ZkController.checkChrootPath(zookeeperHost, (confDir!=null) || boostrapConf || zkRunOnly || createRoot)) {
>>>>>>> 64d2b637
          throw new ZooKeeperException(SolrException.ErrorCode.SERVER_ERROR,
              "A chroot was specified in ZkHost but the znode doesn't exist. " + zookeeperHost);
        }

        Supplier<List<CoreDescriptor>> descriptorsSupplier = () ->
                cc.getCores().stream().map(SolrCore::getCoreDescriptor).collect(Collectors.toList());

        ZkController zkController = new ZkController(cc, zookeeperHost, zkClientConnectTimeout, config, descriptorsSupplier);

        if (zkRun != null) {
          if (StringUtils.isNotEmpty(System.getProperty(HTTPS_PORT_PROP))) {
            // Embedded ZK and probably running with SSL
            new ClusterProperties(zkController.getZkClient()).setClusterProperty(ZkStateReader.URL_SCHEME, HTTPS);
            UrlScheme.INSTANCE.setUrlScheme(HTTPS);
          } else {
            UrlScheme.INSTANCE.setUrlScheme(System.getProperty(URL_SCHEME, HTTP));
          }
        }

        this.zkController = zkController;
      } catch (InterruptedException e) {
        // Restore the interrupted status
        Thread.currentThread().interrupt();
        log.error("", e);
        throw new ZooKeeperException(SolrException.ErrorCode.SERVER_ERROR,
            "", e);
      } catch (TimeoutException e) {
        log.error("Could not connect to ZooKeeper", e);
        throw new ZooKeeperException(SolrException.ErrorCode.SERVER_ERROR,
            "", e);
      } catch (IOException | KeeperException e) {
        log.error("", e);
        throw new ZooKeeperException(SolrException.ErrorCode.SERVER_ERROR,
            "", e);
      }
    }
  }
  
  private String stripChroot(String zkRun) {
    if (zkRun == null || zkRun.trim().length() == 0 || zkRun.lastIndexOf('/') < 0) return zkRun;
    return zkRun.substring(0, zkRun.lastIndexOf('/'));
  }

  public static volatile Predicate<CoreDescriptor> testing_beforeRegisterInZk;

  public void registerInZk(final SolrCore core, boolean background, boolean skipRecovery) {
    if (zkController == null) {
      return;
    }

    CoreDescriptor cd = core.getCoreDescriptor(); // save this here - the core may not have it later
    Runnable r = () -> {
      MDCLoggingContext.setCore(core);
      try {
        try {
          if (testing_beforeRegisterInZk != null) {
            boolean didTrigger = testing_beforeRegisterInZk.test(cd);
            if (log.isDebugEnabled()) {
              log.debug("{} pre-zk hook", (didTrigger ? "Ran" : "Skipped"));
            }
          }
          if (!core.getCoreContainer().isShutDown()) {
            zkController.register(core.getName(), cd, skipRecovery);
          }
        } catch (InterruptedException e) {
          // Restore the interrupted status
          Thread.currentThread().interrupt();
          SolrException.log(log, "", e);
        } catch (KeeperException e) {
          SolrException.log(log, "", e);
        } catch (AlreadyClosedException e) {

        } catch (Exception e) {
          try {
            zkController.publish(cd, Replica.State.DOWN);
          } catch (InterruptedException e1) {
            Thread.currentThread().interrupt();
            log.error("", e1);
          } catch (Exception e1) {
            log.error("", e1);
          }
          SolrException.log(log, "", e);
        }
      } finally {
        MDCLoggingContext.clear();
      }
    };

    if (background) {
      coreZkRegister.execute(r);
    } else {
      r.run();
    }
  }
  
  public ZkController getZkController() {
    return zkController;
  }

  public void close() {
    
    try {
      if (zkController != null) {
        zkController.close();
      }
    } finally {
      try {
        if (zkServer != null) {
          zkServer.stop();
        }
      } finally {
        ExecutorUtil.shutdownAndAwaitTermination(coreZkRegister);
      }
    }
    
  }

  public ExecutorService getCoreZkRegisterExecutorService() {
    return coreZkRegister;
  }
}<|MERGE_RESOLUTION|>--- conflicted
+++ resolved
@@ -117,21 +117,12 @@
         } else {
           log.info("Zookeeper client={}", zookeeperHost);
         }
-<<<<<<< HEAD
-=======
-        String confDir = System.getProperty("bootstrap_confdir");
-        boolean boostrapConf = Boolean.getBoolean("bootstrap_conf");
         boolean createRoot = Boolean.getBoolean("createZkChroot");
->>>>>>> 64d2b637
 
         // We may have already loaded NodeConfig from zookeeper with same connect string, so no need to recheck chroot
         boolean alreadyUsedChroot = (cc.getConfig().isFromZookeeper()
                                      && zookeeperHost.equals(cc.getConfig().getDefaultZkHost()));
-<<<<<<< HEAD
-        if(!alreadyUsedChroot && !ZkController.checkChrootPath(zookeeperHost, zkRunOnly)) {
-=======
-        if(!alreadyUsedChroot && !ZkController.checkChrootPath(zookeeperHost, (confDir!=null) || boostrapConf || zkRunOnly || createRoot)) {
->>>>>>> 64d2b637
+        if(!alreadyUsedChroot && !ZkController.checkChrootPath(zookeeperHost, zkRunOnly || createRoot)) {
           throw new ZooKeeperException(SolrException.ErrorCode.SERVER_ERROR,
               "A chroot was specified in ZkHost but the znode doesn't exist. " + zookeeperHost);
         }
