/*
 * Licensed to the Apache Software Foundation (ASF) under one or more
 * contributor license agreements.  See the NOTICE file distributed with
 * this work for additional information regarding copyright ownership.
 * The ASF licenses this file to You under the Apache License, Version 2.0
 * (the "License"); you may not use this file except in compliance with
 * the License.  You may obtain a copy of the License at
 *
 *     http://www.apache.org/licenses/LICENSE-2.0
 *
 * Unless required by applicable law or agreed to in writing, software
 * distributed under the License is distributed on an "AS IS" BASIS,
 * WITHOUT WARRANTIES OR CONDITIONS OF ANY KIND, either express or implied.
 * See the License for the specific language governing permissions and
 * limitations under the License.
 */
package org.apache.solr.core;

import java.util.ArrayList;
import java.util.Arrays;
import java.util.Collections;
import java.util.HashMap;
import java.util.HashSet;
import java.util.List;
import java.util.Map;
import java.util.function.Function;
import java.util.stream.Collectors;
import java.util.stream.IntStream;

import org.apache.solr.SolrTestCaseJ4;
import org.apache.solr.cloud.ZkController;
import org.apache.solr.common.cloud.ClusterState;
import org.apache.solr.common.cloud.DocCollection;
import org.apache.solr.common.cloud.DocRouter;
import org.apache.solr.common.cloud.Replica;
import org.apache.solr.common.cloud.Slice;
import org.apache.solr.common.cloud.ZkStateReader;
import org.apache.solr.core.CoreSorter.CountsForEachShard;
import org.apache.solr.handler.admin.ConfigSetsHandler;
import org.junit.Test;

import static org.mockito.Mockito.mock;
import static org.mockito.Mockito.when;

public class CoreSorterTest extends SolrTestCaseJ4 {

  private static final List<CountsForEachShard> inputCounts = Arrays.asList(
      //                     DOWN LIVE  MY
      new CountsForEachShard(1, 3, 1),
      new CountsForEachShard(0, 3, 2),
      new CountsForEachShard(0, 3, 3),
      new CountsForEachShard(0, 3, 4),
      new CountsForEachShard(1, 0, 2),
      new CountsForEachShard(1, 0, 1),
      new CountsForEachShard(2, 5, 1),
      new CountsForEachShard(2, 4, 2),
      new CountsForEachShard(2, 3, 3)
  );

  private static final List<CountsForEachShard> expectedCounts = Arrays.asList(
      new CountsForEachShard(0, 3, 2),
      new CountsForEachShard(0, 3, 3),
      new CountsForEachShard(0, 3, 4),
      new CountsForEachShard(1, 3, 1),
      new CountsForEachShard(2, 5, 1),
      new CountsForEachShard(2, 4, 2),
      new CountsForEachShard(2, 3, 3),
      new CountsForEachShard(1, 0, 1),
      new CountsForEachShard(1, 0, 2)
  );

  @Test
  public void testComparator() {
    for (int i = 0; i < 10; i++) {
      List<CountsForEachShard> copy = new ArrayList<>(inputCounts);
      Collections.shuffle(copy, random());
      Collections.sort(copy, CoreSorter.countsComparator);
      for (int j = 0; j < copy.size(); j++) {
        assertEquals(expectedCounts.get(j), copy.get(j));
      }
    }
  }

  @Test
  public void integrationTest() {
    assumeWorkingMockito();

    List<CountsForEachShard> perShardCounts = new ArrayList<>(inputCounts);
    Collections.shuffle(perShardCounts, random());

    // compute nodes, some live, some down
    final int maxNodesOfAType = perShardCounts.stream() // not too important how many we have, but lets have plenty
        .mapToInt(c -> c.totalReplicasInLiveNodes + c.totalReplicasInDownNodes + c.myReplicas).max().getAsInt();
    List<String> liveNodes = IntStream.range(0, maxNodesOfAType).mapToObj(i -> "192.168.0." + i + ":8983_").collect(Collectors.toList());
    Collections.shuffle(liveNodes, random());
    String thisNode = liveNodes.get(0);
    List<String> otherLiveNodes = liveNodes.subList(1, liveNodes.size());
    List<String> downNodes = IntStream.range(0, maxNodesOfAType).mapToObj(i -> "192.168.1." + i + ":8983_").collect(Collectors.toList());

    // divide into two collections
    int numCol1 = random().nextInt(perShardCounts.size());
    Map<String,List<CountsForEachShard>> collToCounts = new HashMap<>();
    collToCounts.put("col1", perShardCounts.subList(0, numCol1));
    collToCounts.put("col2", perShardCounts.subList(numCol1, perShardCounts.size()));

    Map<String,DocCollection> collToState = new HashMap<>();
    Map<CountsForEachShard, List<CoreDescriptor>> myCountsToDescs = new HashMap<>();
    for (Map.Entry<String, List<CountsForEachShard>> entry : collToCounts.entrySet()) {
      String collection = entry.getKey();
      List<CountsForEachShard> collCounts = entry.getValue();
      Map<String, Slice> sliceMap = new HashMap<>(collCounts.size());
      for (CountsForEachShard shardCounts : collCounts) {
        String slice = "s" + shardCounts.hashCode();
        List<Replica> replicas = new ArrayList<>();
        for (int myRepNum = 0; myRepNum < shardCounts.myReplicas; myRepNum++) {
          addNewReplica(replicas, collection, slice, Collections.singletonList(thisNode));
          // save this mapping for later
          myCountsToDescs.put(shardCounts, replicas.stream().map(this::newCoreDescriptor).collect(Collectors.toList()));
        }
        for (int myRepNum = 0; myRepNum < shardCounts.totalReplicasInLiveNodes; myRepNum++) {
          addNewReplica(replicas, collection, slice, otherLiveNodes);
        }
        for (int myRepNum = 0; myRepNum < shardCounts.totalReplicasInDownNodes; myRepNum++) {
          addNewReplica(replicas, collection, slice, downNodes);
        }
        Map<String, Replica> replicaMap = replicas.stream().collect(Collectors.toMap(Replica::getName, Function.identity()));
        sliceMap.put(slice, new Slice(slice, replicaMap, Collections.emptyMap(), collection));
      }
<<<<<<< HEAD
      @SuppressWarnings({"unchecked"})
      DocCollection col = new DocCollection(collection, sliceMap, Collections.singletonMap(ZkStateReader.CONFIGNAME_PROP, ConfigSetsHandler.DEFAULT_CONFIGSET_NAME), DocRouter.DEFAULT);
=======
      DocCollection col = new DocCollection(collection, sliceMap, Collections.emptyMap(), DocRouter.DEFAULT);
>>>>>>> c8e06a72
      collToState.put(collection, col);
    }
    // reverse map
    Map<CoreDescriptor, CountsForEachShard> myDescsToCounts = new HashMap<>();
    for (Map.Entry<CountsForEachShard, List<CoreDescriptor>> entry : myCountsToDescs.entrySet()) {
      for (CoreDescriptor descriptor : entry.getValue()) {
        CountsForEachShard prev = myDescsToCounts.put(descriptor, entry.getKey());
        assert prev == null; // sanity check
      }
    }

    assert myCountsToDescs.size() == perShardCounts.size(); // just a sanity check

    CoreContainer mockCC = mock(CoreContainer.class);
    {
      when(mockCC.isZooKeeperAware()).thenReturn(true);

      ZkController mockZKC = mock(ZkController.class);
      when(mockCC.getZkController()).thenReturn(mockZKC);
      {
        ClusterState mockClusterState = mock(ClusterState.class);
        when(mockZKC.getClusterState()).thenReturn(mockClusterState);
        {
          when(mockClusterState.getLiveNodes()).thenReturn(new HashSet<>(liveNodes));
          for (Map.Entry<String, DocCollection> entry : collToState.entrySet()) {
            when(mockClusterState.getCollectionOrNull(entry.getKey())).thenReturn(entry.getValue());
          }
        }
      }

      NodeConfig mockNodeConfig = mock(NodeConfig.class);
      when(mockNodeConfig.getNodeName()).thenReturn(thisNode);
      when(mockCC.getNodeConfig()).thenReturn(mockNodeConfig);

    }

    List<CoreDescriptor> myDescs = new ArrayList<>(myDescsToCounts.keySet());
    for (int i = 0; i < 10; i++) {
      Collections.shuffle(myDescs, random());

      List<CoreDescriptor> resultDescs = CoreSorter.sortCores(mockCC, myDescs);
      // map descriptors back to counts, removing consecutive duplicates
      List<CountsForEachShard> resultCounts = new ArrayList<>();
      CountsForEachShard lastCounts = null;
      for (CoreDescriptor resultDesc : resultDescs) {
        CountsForEachShard counts = myDescsToCounts.get(resultDesc);
        if (counts != lastCounts) {
          resultCounts.add(counts);
        }
        lastCounts = counts;
      }
      assertEquals(expectedCounts, resultCounts);
    }
  }

  private CoreDescriptor newCoreDescriptor(Replica r) {
    Map<String,String> props = Map.of(
        CoreDescriptor.CORE_SHARD, r.getShard(),
        CoreDescriptor.CORE_COLLECTION, r.getCollection(),
        CoreDescriptor.CORE_NODE_NAME, r.getNodeName()
    );
    return new CoreDescriptor(r.getCoreName(), TEST_PATH(), props , null, mock(ZkController.class));
  }

  protected Replica addNewReplica(List<Replica> replicaList, String collection, String slice, List<String> possibleNodes) {
    String replica = "r" + replicaList.size();
    String node = possibleNodes.get(random().nextInt(possibleNodes.size())); // place on a random node
    Replica r = new Replica(replica, Map.of("core", replica, "node_name", node), collection, slice);
    replicaList.add(r);
    return r;
  }

}<|MERGE_RESOLUTION|>--- conflicted
+++ resolved
@@ -126,12 +126,8 @@
         Map<String, Replica> replicaMap = replicas.stream().collect(Collectors.toMap(Replica::getName, Function.identity()));
         sliceMap.put(slice, new Slice(slice, replicaMap, Collections.emptyMap(), collection));
       }
-<<<<<<< HEAD
       @SuppressWarnings({"unchecked"})
       DocCollection col = new DocCollection(collection, sliceMap, Collections.singletonMap(ZkStateReader.CONFIGNAME_PROP, ConfigSetsHandler.DEFAULT_CONFIGSET_NAME), DocRouter.DEFAULT);
-=======
-      DocCollection col = new DocCollection(collection, sliceMap, Collections.emptyMap(), DocRouter.DEFAULT);
->>>>>>> c8e06a72
       collToState.put(collection, col);
     }
     // reverse map
